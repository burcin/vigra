--- conflicted
+++ resolved
@@ -45,6 +45,7 @@
 #include <functional>
 #include <cmath>
 #include <vigra/random_forest.hxx>
+#include <vigra/random_forest_deprec.hxx>
 #include <unittest.hxx>
 #include <vector>
 //#include "data/RF_results.hxx"
@@ -131,11 +132,10 @@
             std::cerr << "RFdefaultTest(): Learning on Datasets\n";
             for(int ii = 0; ii < data.size() ; ii++)
             {
-
                 vigra::RandomForest<>
 					RF2(vigra::RandomForestOptions().tree_count(32));
                 vigra::RandomForest<int>
-                    RF3(vigra::RandomForestOptions().tree_count(5));
+                    RF3(vigra::RandomForestOptions().tree_count(5), vigra::ProblemSpec<int>().classes_(data.ClassIter(ii).begin(), data.ClassIter(ii).end()));
 
                 RF3.learn(  data.features(ii),
                             data.labels(ii),
@@ -200,7 +200,7 @@
 				  rf_default(),
 				  rf_default(),
 				  vigra::RandomMT19937(1));
-
+        
 		typedef MultiArrayShape<2>::type Shp;
 		MultiArray<2, double> response(Shp(data.features(ii).shape(0),
 									   data.ClassIter(ii).size()));
@@ -227,7 +227,6 @@
 
 			shouldEqual(rowVector(response, jj), should_resp);
 		}
-<<<<<<< HEAD
         
         StopAfterTree stopAfterTree(1);
         StopIfMargin  stopIfMargin(0.5);
@@ -237,9 +236,6 @@
 		RF.predictProbabilities(data.features(ii), response,stopIfMargin);
 		RF.predictProbabilities(data.features(ii), response,stopAfterVoteCount);
 		RF.predictProbabilities(data.features(ii), response,stopIfConverging);
-=======
-
->>>>>>> 9b42b76d
 		// to check whether labels are being currectly converted we use the
 		// property of the random forest to almost surely have 0 prediction
 		// error on the training data. with enough trees.
@@ -396,8 +392,8 @@
 	{
 		double pina_var_imp[] = 
 		{
+			0.017263, 0.040776, 0.003548, 0.003463, 0.005085, 0.015100, 0.005815, 0.019693, 
 			0.000555, 0.034199, 0.000093, 0.001263, 0.000669, 0.014896, 0.002777, 0.007323, 
-			0.017263, 0.040776, 0.003548, 0.003463, 0.005085, 0.015100, 0.005815, 0.019693, 
 			0.017818, 0.074975, 0.003641, 0.004726, 0.005754, 0.029996, 0.008591, 0.027016, 
 			13.743281, 48.682308, 15.098506, 10.868249, 11.145719, 29.414823, 22.270783, 23.060834 
 		};
