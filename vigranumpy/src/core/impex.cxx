/************************************************************************/
/*                                                                      */
/*                 Copyright 2009 by Ullrich Koethe                     */
/*                                                                      */
/*    This file is part of the VIGRA computer vision library.           */
/*    The VIGRA Website is                                              */
/*        http://hci.iwr.uni-heidelberg.de/vigra/                       */
/*    Please direct questions, bug reports, and contributions to        */
/*        ullrich.koethe@iwr.uni-heidelberg.de    or                    */
/*        vigra@informatik.uni-hamburg.de                               */
/*                                                                      */
/*    Permission is hereby granted, free of charge, to any person       */
/*    obtaining a copy of this software and associated documentation    */
/*    files (the "Software"), to deal in the Software without           */
/*    restriction, including without limitation the rights to use,      */
/*    copy, modify, merge, publish, distribute, sublicense, and/or      */
/*    sell copies of the Software, and to permit persons to whom the    */
/*    Software is furnished to do so, subject to the following          */
/*    conditions:                                                       */
/*                                                                      */
/*    The above copyright notice and this permission notice shall be    */
/*    included in all copies or substantial portions of the             */
/*    Software.                                                         */
/*                                                                      */
/*    THE SOFTWARE IS PROVIDED "AS IS", WITHOUT WARRANTY OF ANY KIND    */
/*    EXPRESS OR IMPLIED, INCLUDING BUT NOT LIMITED TO THE WARRANTIES   */
/*    OF MERCHANTABILITY, FITNESS FOR A PARTICULAR PURPOSE AND          */
/*    NONINFRINGEMENT. IN NO EVENT SHALL THE AUTHORS OR COPYRIGHT       */
/*    HOLDERS BE LIABLE FOR ANY CLAIM, DAMAGES OR OTHER LIABILITY,      */
/*    WHETHER IN AN ACTION OF CONTRACT, TORT OR OTHERWISE, ARISING      */
/*    FROM, OUT OF OR IN CONNECTION WITH THE SOFTWARE OR THE USE OR     */
/*    OTHER DEALINGS IN THE SOFTWARE.                                   */
/*                                                                      */
/************************************************************************/

#define PY_ARRAY_UNIQUE_SYMBOL vigranumpyimpex_PyArray_API
//#define NO_IMPORT_ARRAY

#include <Python.h>
#include <iostream>
#include <cstring>
#include <cstdio>
#include <vigra/numpy_array.hxx>
#include <vigra/impex.hxx>
#include <vigra/multi_impex.hxx>
#include <vigra/axistags.hxx>
#include <vigra/numpy_array_converters.hxx>

namespace python = boost::python;

namespace vigra {

namespace detail {

template <class T>
NumpyAnyArray readImageImpl(ImageImportInfo const & info, std::string order = "")
{
    typedef UnstridedArrayTag Stride;
    
    if(order == "")
        order = detail::defaultOrder();

    switch(info.numBands())
    {
      case 1:
      {
        NumpyArray<2, Singleband<T>, Stride> res(MultiArrayShape<2>::type(info.width(), info.height()), order);
        importImage(info, destImage(res));
        return res;
      }
      case 2:
      {
        NumpyArray<2, TinyVector<T, 2>, Stride> res(MultiArrayShape<2>::type(info.width(), info.height()), order);
        importImage(info, destImage(res));
        return res;
      }
      case 3:
      {
        NumpyArray<2, RGBValue<T>, Stride> res(MultiArrayShape<2>::type(info.width(), info.height()), order);
        importImage(info, destImage(res));
        return res;
      }
      case 4:
      {
        NumpyArray<2, TinyVector<T, 4>, Stride> res(MultiArrayShape<2>::type(info.width(), info.height()), order);
        importImage(info, destImage(res));
        return res;
      }
      default:
      {
        NumpyArray<3, Multiband<T> > res(MultiArrayShape<3>::type(info.width(), info.height(), info.numBands()), order);
        importImage(info, destImage(res));
        return res;
      }
    }
}

std::string numpyTypeIdToImpexString(NPY_TYPES typeID)
{
    switch(typeID)
    {
        case NPY_BOOL: return std::string("UINT8");
        case NPY_INT8: return std::string("INT8");
        case NPY_UINT8: return std::string("UINT8");
        case NPY_INT16: return std::string("INT16");
        case NPY_UINT16: return std::string("UINT16");
        case NPY_INT32: return std::string("INT32");
        case NPY_UINT32: return std::string("UINT32");
        case NPY_INT64: return std::string("DOUBLE");
        case NPY_UINT64: return std::string("DOUBLE");
        case NPY_FLOAT32: return std::string("FLOAT");
        case NPY_FLOAT64: return std::string("DOUBLE");
        default: return std::string("UNKNOWN");
    }
}

} // namespace detail

<<<<<<< HEAD
NumpyAnyArray readImage(const char * filename, python::object import_type, unsigned int index)
=======
NumpyAnyArray 
readImage(const char * filename, python::object import_type, std::string order = "")
>>>>>>> adbbde76
{
    ImageImportInfo info(filename, index);
    std::string importType(info.getPixelType());

    if(python::extract<std::string>(import_type).check())
    {
        std::string type = python::extract<std::string>(import_type)();
        if(type != "" && type != "NATIVE")
            importType = type;
    }
    else if(python::extract<NPY_TYPES>(import_type).check())
    {
        importType = detail::numpyTypeIdToImpexString(python::extract<NPY_TYPES>(import_type)());
    }
    else if(import_type)
        vigra_precondition(false, "readImage(filename, import_type, order): import_type must be a string or a numpy dtype.");

    // FIXME: support all types, at least via a type cast at the end?
    if(importType == "FLOAT")
        return detail::readImageImpl<float>(info, order);
    if(importType == "UINT8")
        return detail::readImageImpl<UInt8>(info, order);
    if(importType == "INT16")
        return detail::readImageImpl<Int16>(info, order);
    if(importType == "UINT16")
        return detail::readImageImpl<UInt16>(info, order);
    if(importType == "INT32")
        return detail::readImageImpl<Int32>(info, order);
    if(importType == "UINT32")
        return detail::readImageImpl<UInt32>(info, order);
    if(importType == "DOUBLE")
        return detail::readImageImpl<double>(info, order);
    vigra_fail("readImage(filename, import_type, order): import_type specifies an unknown pixel type.");
    return NumpyAnyArray();
}

// when export_type == "", writeImage() will figure out the best compromise
// between the input pixel type and the capabilities of the given file format
// (see negotiatePixelType())
template <class T>
void writeImage(NumpyArray<3, Multiband<T> > const & image,
                    const char * filename,
                    python::object export_type,
                    const char * compression = "",
                    const char * mode = "w")
{
    ImageExportInfo info(filename, mode);

    if(python::extract<std::string>(export_type).check())
    {
        std::string type = python::extract<std::string>(export_type)();
        if(type == "NBYTE")
        {
            info.setForcedRangeMapping(0.0, 0.0, 0.0, 255.0);
            info.setPixelType("UINT8");
        }
        else if(type != "" && type != "NATIVE")
        {
            info.setPixelType(type.c_str());
        }
    }
    else if(python::extract<NPY_TYPES>(export_type).check())
    {
        info.setPixelType(detail::numpyTypeIdToImpexString(python::extract<NPY_TYPES>(export_type)()).c_str());
    }
    else if(export_type)
        vigra_precondition(false, "writeImage(filename, export_type): export_type must be a string or a numpy dtype.");

    if(std::string(compression) == "RunLength")
        info.setCompression("RLE");
    else if(std::string(compression) != "")
        info.setCompression(compression);
    exportImage(srcImageRange(image), info);
}

unsigned int numberImages(const char * filename)
{
    ImageImportInfo info(filename);
    return info.numImages();
}

VIGRA_PYTHON_MULTITYPE_FUNCTOR(pywriteImage, writeImage)

namespace detail {

template <class T>
NumpyAnyArray readVolumeImpl(VolumeImportInfo const & info, std::string order = "")
{
    typedef UnstridedArrayTag Stride;
    
    if(order == "")
        order = detail::defaultOrder();

    switch(info.numBands())
    {
      case 1:
      {
        NumpyArray<3, Singleband<T> > volume(info.shape(), order);
        importVolume(info, volume);
        return volume;
      }
      case 2:
      {
        NumpyArray<3, TinyVector<T, 2> > volume(info.shape(), order);
        importVolume(info, volume);
        return volume;
      }
      case 3:
      {
        NumpyArray<3, RGBValue<T> > volume(info.shape(), order);
        importVolume(info, volume);
        return volume;
      }
      case 4:
      {
        NumpyArray<3, TinyVector<T, 4> > volume(info.shape(), order);
        importVolume(info, volume);
        return volume;
      }
      //FIXME not yet supported
      /*default:
      {
        NumpyArray<4, Multiband<T> > volume(MultiArrayShape<4>::type(info.width(), info.height(), info.depth(), info.numBands()));
        importVolume(info, volume);
        return volume;
      }*/
      default:
      {
        NumpyArray<3, RGBValue<T> > volume(info.shape(), order);
        importVolume(info, volume);
        return volume;
      }
    }
}

} // namespace detail

NumpyAnyArray 
readVolume(const char * filename, python::object import_type, std::string order = "")
{
    VolumeImportInfo info(filename);
    std::string importType(info.getPixelType());

    if(python::extract<std::string>(import_type).check())
    {
        std::string type = python::extract<std::string>(import_type)();
        if(type != "" && type != "NATIVE")
            importType = type;
    }
    else if(python::extract<NPY_TYPES>(import_type).check())
    {
        importType = detail::numpyTypeIdToImpexString(python::extract<NPY_TYPES>(import_type)());
    }
    else if(import_type)
        vigra_precondition(false, "readVolume(filename, import_type, order): import_type must be a string or a numpy dtype.");

    if(importType == "FLOAT")
        return detail::readVolumeImpl<float>(info, order);
    if(importType == "UINT8")
        return detail::readVolumeImpl<UInt8>(info, order);
    if(importType == "INT16")
        return detail::readVolumeImpl<Int16>(info, order);
    if(importType == "UINT16")
        return detail::readVolumeImpl<UInt16>(info, order);
    if(importType == "INT32")
        return detail::readVolumeImpl<Int32>(info, order);
    if(importType == "UINT32")
        return detail::readVolumeImpl<UInt32>(info, order);
    if(importType == "DOUBLE")
        return detail::readVolumeImpl<double>(info, order);
    vigra_fail("readVolume(filename, import_type, order): import_type specifies an unknown pixel type.");
    return NumpyAnyArray();
}

template <class T>
void writeVolume(NumpyArray<3, Multiband<T> > const & volume,
                    const char * filename_base,
                    const char * filename_ext,
                    python::object export_type,
                    const char * compression = "")
{
    VolumeExportInfo info(filename_base, filename_ext);

    if(python::extract<std::string>(export_type).check())
    {
        std::string type = python::extract<std::string>(export_type)();
        if(type == "NBYTE")
        {
            info.setForcedRangeMapping(0.0, 0.0, 0.0, 255.0);
            info.setPixelType("UINT8");
        }
        else if(type != "" && type != "NATIVE")
        {
            info.setPixelType(type.c_str());
        }
    }
    else if(python::extract<NPY_TYPES>(export_type).check())
    {
        info.setPixelType(detail::numpyTypeIdToImpexString(python::extract<NPY_TYPES>(export_type)()).c_str());
    }
    else if(export_type)
        vigra_precondition(false, "writeVolume(filename, export_type): export_type must be a string or a numpy dtype.");

    if(std::string(compression) == "RunLength")
        info.setCompression("RLE");
    else if(std::string(compression) != "")
        info.setCompression(compression);
    exportVolume(volume, info);
}

VIGRA_PYTHON_MULTITYPE_FUNCTOR(pywriteVolume, writeVolume)

<<<<<<< HEAD
#ifdef HasHDF5

namespace detail {
template <class T>
NumpyAnyArray readImageHDF5Impl(HDF5ImportInfo const & info)
{
    typedef UnstridedArrayTag Stride;

    switch(info.numDimensions())
    {
      case 2:
      {
        NumpyArray<2, Singleband<T> > res(MultiArrayShape<2>::type(info.shapeOfDimension(0),
                                                                    info.shapeOfDimension(1)));
        readHDF5(info, res);
        return res;
      }
      case 3:
      {

        if(info.shapeOfDimension(0) == 3)
        {
            NumpyArray<2, RGBValue<T> > res(MultiArrayShape<2>::type(info.shapeOfDimension(1),
                                                                      info.shapeOfDimension(2)));
            readHDF5(info, res);
            return res;
        }
        else
        {
            NumpyArray<3, Multiband<T> > res(MultiArrayShape<3>::type(info.shapeOfDimension(0),
                                                                       info.shapeOfDimension(1),
                                                                       info.shapeOfDimension(2)));
            readHDF5(info, res);
            TinyVector<npy_intp, 3> permutation(1,2,0);
            PyArray_Dims permute = { permutation.begin(), 3 };
            python_ptr array(PyArray_Transpose(res.pyArray(), &permute), python_ptr::keep_count);
            pythonToCppException(array);
            return NumpyAnyArray(array.ptr());
        }
      }
      default:
      {
        vigra_precondition(false, "readImageFromHDF5(filename, datasetname, import_type): dataset has wrong number of dimensions (must be 2 or 3).");
        return NumpyAnyArray();
      }
    }
}

} // namespace detail

NumpyAnyArray readImageFromHDF5(const char * filePath, const char * pathInFile, python::object import_type)
{
    HDF5ImportInfo info(filePath, pathInFile);
    std::string importType(info.getPixelType());

    if(python::extract<std::string>(import_type).check())
    {
        std::string type = python::extract<std::string>(import_type)();
        if(type != "" && type != "NATIVE")
            importType = type;
    }
    else if(python::extract<NPY_TYPES>(import_type).check())
    {
        importType = detail::numpyTypeIdToImpexString(python::extract<NPY_TYPES>(import_type)());
    }
    else if(import_type)
        vigra_precondition(false, "readImageFromHDF5(filename, datasetname, import_type): import_type must be a string or a numpy dtype.");

    // FIXME: support all types, at least via a type cast at the end?
    if(importType == "FLOAT")
        return detail::readImageHDF5Impl<npy_float32>(info);
    if(importType == "UINT8")
        return detail::readImageHDF5Impl<npy_uint8>(info);
    if(importType == "INT16")
        return detail::readImageHDF5Impl<npy_int16>(info);
    if(importType == "UINT16")
        return detail::readImageHDF5Impl<npy_uint16>(info);
    if(importType == "INT32")
        return detail::readImageHDF5Impl<npy_int32>(info);
    if(importType == "UINT32")
        return detail::readImageHDF5Impl<npy_uint32>(info);
    if(importType == "DOUBLE")
        return detail::readImageHDF5Impl<npy_float64>(info);
    vigra_fail("readImageFromHDF5(filePath, pathInFile, import_type): import_type specifies an unknown pixel type.");
    return NumpyAnyArray();
}

template <class T>
void writeImageToHDF5(NumpyArray<3, Multiband<T> > const & image,
                    const char * filePath,
                    const char * pathInFile,
                    python::object export_type)
=======
NPY_TYPES
impexTypeNameToNumpyTypeId(const std::string& typeName)
>>>>>>> adbbde76
{
    if (typeName=="UINT8") return NPY_UINT8;
    else if (typeName=="INT8") return NPY_INT8;
    else if (typeName=="INT16") return NPY_INT16;
    else if (typeName=="UINT16") return NPY_UINT16;
    else if (typeName=="INT32") return NPY_INT32;
    else if (typeName=="UINT32") return NPY_UINT32;
    else if (typeName=="DOUBLE") return NPY_FLOAT64;
    else if (typeName=="FLOAT") return NPY_FLOAT32;
    else throw std::runtime_error("ImageInfo::getDtype(): unknown pixel type.");
}

NPY_TYPES
pythonGetPixelType(const ImageImportInfo& info)
{
<<<<<<< HEAD
    typedef UnstridedArrayTag Stride;

    switch(info.numDimensions())
    {
      case 3:
      {
        NumpyArray<3, Singleband<T> > res(MultiArrayShape<3>::type(info.shapeOfDimension(0),
                                                                    info.shapeOfDimension(1),
                                                                    info.shapeOfDimension(2)));
        readHDF5(info, res);
        return res;
      }
      case 4:
      {
        NumpyArray<4, Multiband<T> > res(MultiArrayShape<4>::type(info.shapeOfDimension(0),
                                                                   info.shapeOfDimension(1),
                                                                   info.shapeOfDimension(2),
                                                                   info.shapeOfDimension(3)));
        readHDF5(info, res);
        TinyVector<npy_intp, 4> permutation(1,2,3,0);
        PyArray_Dims permute = { permutation.begin(), 4 };
        python_ptr array(PyArray_Transpose(res.pyArray(), &permute), python_ptr::keep_count);
        pythonToCppException(array);
        return NumpyAnyArray(array.ptr());
      }
      default:
      {
        vigra_precondition(false, "readVolumeFromHDF5(filename, datasetname, import_type): dataset has wrong number of dimensions (must be 3 or 4).");
        return NumpyAnyArray();
      }
    }
=======
    return impexTypeNameToNumpyTypeId(info.getPixelType());
>>>>>>> adbbde76
}

python::tuple
pythonGetShape(const ImageImportInfo& info)
{
<<<<<<< HEAD
    HDF5ImportInfo info(filePath, pathInFile);
    std::string importType(info.getPixelType());

    if(python::extract<std::string>(import_type).check())
    {
        std::string type = python::extract<std::string>(import_type)();
        if(type != "" && type != "NATIVE")
            importType = type;
    }
    else if(python::extract<NPY_TYPES>(import_type).check())
    {
        importType = detail::numpyTypeIdToImpexString(python::extract<NPY_TYPES>(import_type)());
    }
    else if(import_type)
        vigra_precondition(false, "readVolumeFromHDF5(filename, datasetname, import_type): import_type must be a string or a numpy dtype.");

    // FIXME: support all types, at least via a type cast at the end?
    if(importType == "FLOAT")
        return detail::readVolumeHDF5Impl<float>(info);
    if(importType == "UINT8")
        return detail::readVolumeHDF5Impl<UInt8>(info);
    if(importType == "INT16")
        return detail::readVolumeHDF5Impl<Int16>(info);
    if(importType == "UINT16")
        return detail::readVolumeHDF5Impl<UInt16>(info);
    if(importType == "INT32")
        return detail::readVolumeHDF5Impl<Int32>(info);
    if(importType == "UINT32")
        return detail::readVolumeHDF5Impl<UInt32>(info);
    if(importType == "DOUBLE")
        return detail::readVolumeHDF5Impl<double>(info);
    vigra_fail("readVolumeHDF5(filePath, pathInFile, import_type): import_type specifies an unknown pixel type.");
    return NumpyAnyArray();
}

template <class T>
void writeVolumeToHDF5(NumpyArray<4, Multiband<T> > const & volume,
                    const char * filePath,
                    const char * pathInFile,
                    python::object export_type)
=======
    return python::make_tuple(info.width(),info.height(),info.numBands());
}

AxisTags
pythonGetAxisTags(const ImageImportInfo& info)
>>>>>>> adbbde76
{
    return AxisTags(AxisInfo::x(), AxisInfo::y(), AxisInfo::c());
}

/***************************************************************************/

void defineImpexFunctions()
{
    using namespace python;
<<<<<<< HEAD

    docstring_options doc_options(true, true, false);

    def("readVolume", &readVolume, (arg("filename"), arg("dtype") = "FLOAT"),
        "Read a 3D volume from a directory::\n\n"
        "   readVolume(filename, dtype = 'FLOAT') -> Volume\n\n"
=======
    
    docstring_options doc_options(true, false, false);
    
    class_<ImageImportInfo>("ImageInfo", python::no_init)
        .def(init<char const *>(args("filename"), "Extract header info from given file.\n\n"))
        .def("getDtype", &pythonGetPixelType, "Get dtype of pixels in the file.")
        .def("getShape", &pythonGetShape, "Get shape of image in the file.")
        .def("getAxisTags", &pythonGetAxisTags, "Get axistags of image in the file.")
    ;
    
    // FIXME: add an order parameter to the import functions
    def("readVolume", &readVolume, (arg("filename"), arg("dtype") = "FLOAT", arg("order") = ""),
        "Read a 3D volume from a directory::\n"
        "\n"
        "   readVolume(filename, dtype='FLOAT', order='') -> Volume\n"
        "\n"
>>>>>>> adbbde76
        "If the volume is stored in a by-slice manner (e.g. one image per\n"
        "slice), the 'filename' can refer to an arbitrary image from the set.\n"
        "readVolume() then assumes that the slices are enumerated like::\n"
        "\n"
        "   name_base+[0-9]+name_ext\n"
        "\n"
        "where name_base, the index, and name_ext\n"
        "are determined automatically. All slice files with the same name base\n"
        "and extension are considered part of the same volume. Slice numbers\n"
        "must be non-negative, but can otherwise start anywhere and need not\n"
        "be successive. Slices will be read in ascending numerical (not\n"
        "lexicographic) order. All slices must have the same size.\n"
        "\n"
        "Otherwise, readVolume() will try to read 'filename' as an info text\n"
        "file with the following key-value pairs::\n"
        "\n"
        "    name = [short descriptive name of the volume] (optional)\n"
        "    filename = [absolute or relative path to raw voxel data file] (required)\n"
        "    gradfile =  [abs. or rel. path to gradient data file] (currently ignored)\n"
        "    description =  [arbitrary description of the data set] (optional)\n"
        "    width = [positive integer] (required)\n"
        "    height = [positive integer] (required)\n"
        "    depth = [positive integer] (required)\n"
        "    datatype = [UNSIGNED_CHAR | UNSIGNED_BYTE] (default: UNSIGNED_CHAR)\n"
        "\n"
        "Lines starting with # are ignored.\n"
        "When import_type is 'UINT8', 'INT16', 'UINT16', 'INT32', 'UINT32',\n"
        "'FLOAT', 'DOUBLE', or one of the corresponding numpy dtypes (numpy.uint8\n"
<<<<<<< HEAD
        "etc.), the returned volume will have the requested pixel type. For details\n"
        "see the help for :func:`readImage`.\n");
    multidef("writeVolume", pywriteVolume<Int8, UInt64, Int64, UInt16, Int16, UInt32, Int32, double, float, UInt8>(),
=======
        "etc.), the returned volume will have the requested pixel type. \n"
        "\n"
        "The order parameter determines the axis ordering of the resulting array\n"
        "(allowed values: 'C', 'F', 'V'). When order == '' (the default), " 
        "vigra.VigraArray.defaultOrder is used.\n"
        "\n"
        "For details see the help for :func:`readImage`.\n");
        
    multidef("writeVolume", pywriteVolume<Int8, UInt64, Int64, UInt16, Int16, UInt32, Int32, double, float, UInt8>(), 
>>>>>>> adbbde76
       (arg("volume"), arg("filename_base"), arg("filename_ext"), arg("dtype") = "", arg("compression") = ""),
       "Wrtie a volume as a sequence of images::\n\n"
       "   writeVolume(volume, filename_base, filename_ext, dtype = '', compression = '')\n\n"
       "The resulting image sequence will be enumerated in the form::\n\n"
       "    filename_base+[0-9]+filename_ext\n\n"
       "Parameters 'dtype' and 'compression' will be handled as in :func:`writeImage`.\n\n");
<<<<<<< HEAD

    def("readImage", &readImage, (arg("filename"), arg("dtype") = "FLOAT", arg("index") = 0),
        "Read an image from a file::\n\n"
        "   readImage(filename, dtype = 'FLOAT', index = 0) -> Image\n\n"
=======
    
    def("readImage", &readImage, (arg("filename"), arg("dtype") = "FLOAT", arg("order") = ""),
        "Read an image from a file::\n"
        "\n"
        "   readImage(filename, dtype='FLOAT', order='') -> Image\n"
        "\n"
>>>>>>> adbbde76
        "When import_type is 'UINT8', 'INT16', 'UINT16', 'INT32', 'UINT32',\n"
        "'FLOAT', 'DOUBLE', or one of the corresponding numpy dtypes (numpy.uint8\n"
        "etc.), the returned image will have the requested pixel type. If\n"
        "dtype is 'NATIVE' or '' (empty string), the image is imported with\n"
        "the original type of the data in the file. Caution: If the requested \n"
        "dtype is smaller than the original type in the file, values will be\n"
        "clipped at the bounds of the representable range, which may not be the\n"
<<<<<<< HEAD
        "desired behavior.\n\n"
        "Individual images of sequential formats such as multi-image TIFF can be \n"
        "accessed via index. The number of images in a file can be checked with the \n"
        "function :func:`numberImages`(filename).\n\n"
        "Supported file formats are listed by the function vigra.impexListFormats().\n"
        "When filename does not refer to a recognized image file format, an\n"
        "exception is raised. The file can be checked beforehand with the function\n"
        ":func:`isImage`(filename).\n");
    multidef("writeImage", pywriteImage<Int8, UInt64, Int64, UInt16, Int16, UInt32, Int32, double, float, UInt8>(),
       (arg("image"), arg("filename"), arg("dtype") = "", arg("compression") = "", arg("mode") = "w"),
        "Save an image to a file::\n\n"
        "   writeImage(image, filename, dtype = '', compression = '', mode = 'w')\n\n"
=======
        "desired behavior.\n"
        "\n"
        "The order parameter determines the axis ordering of the resulting array\n"
        "(allowed values: 'C', 'F', 'V'). When order == '' (the default), " 
        "vigra.VigraArray.defaultOrder is used.\n"
        "\n"
        "Supported file formats are listed by the function :func:`listFormats`.\n"
        "When filename does not refer to a recognized image file format, an\n"
        "exception is raised. The file can be checked beforehand with the function\n"
        ":func:`isImage`.\n");
        
    multidef("writeImage", pywriteImage<Int8, UInt64, Int64, UInt16, Int16, UInt32, Int32, double, float, UInt8>(), 
       (arg("image"), arg("filename"), arg("dtype") = "", arg("compression") = ""),
        "Save an image to a file::\n"
        "\n"
        "   writeImage(image, filename, dtype = '', compression = '')\n"
        "\n"
>>>>>>> adbbde76
        "Parameters:\n\n"
        " image:\n"
        "    the image to be saved\n"
        " filename:\n"
        "    the file name to save to. The file type will be deduced\n"
        "    from the file name extension (see vigra.impexListExtensions()\n"
        "    for a list of supported extensions).\n"
        " dtype:\n"
        "    the pixel type written to the file. Possible values:\n\n"
        "     '' or 'NATIVE':\n"
        "        save with original pixel type, or convert automatically\n"
        "        when this type is unsupported by the target file format\n"
        "     'UINT8', 'INT16', 'UINT16', 'INT32', 'UINT32', 'FLOAT', 'DOUBLE':\n"
        "        save as specified, or raise exception when this type is not \n"
        "        supported by the target file format (see list below)\n"
        "     'NBYTE':\n"
        "        normalize to range 0...255 and then save as 'UINT8'\n"
        "     numpy.uint8, numpy.int16 etc.:\n"
        "        behaves like the corresponding string argument\n\n"
        " compression:\n"
        "     how to compress the data (ignored when compression type is unsupported \n"
        "     by the file format). Possible values:\n\n"
        "     '' or not given:\n"
        "        save with the native compression of the target file format\n"
        "     'RLE', 'RunLength':\n"
        "        use run length encoding (native in BMP, supported by TIFF)\n"
        "     'DEFLATE':\n"
        "        use deflate encoding (only supported by TIFF)\n"
        "     'LZW':\n"
        "        use LZW algorithm (only supported by TIFF with LZW enabled)\n"
        "     'ASCII':\n"
        "        write as ASCII rather than binary file (only supported by PNM)\n"
        "     '1' ... '100':\n"
        "        use this JPEG compression level (only supported by JPEG and TIFF)\n\n"
<<<<<<< HEAD
        " mode:\n"
        "     support for sequential file formats such as multi-image TIFF. \n"
        "     Possible values:\n\n"
        "     'w' create a new file (default)\n"
        "     'a' append an image to a file or creates a new one if the file does \n"
        "        not exist (only supported by TIFF)\n\n"
        "Supported file formats are listed by the function vigra.impexListFormats().\n"
=======
        "Supported file formats are listed by the function :func:`.listFormats()`.\n"
>>>>>>> adbbde76
        "The different file formats support the following pixel types:\n\n"
        "   BMP:\n"
        "       Microsoft Windows bitmap image file (pixel type: UINT8 as gray and RGB).\n"
        "   GIF:\n"
        "       CompuServe graphics interchange format; 8-bit color\n"
        "       (pixel type: UINT8 as gray and RGB).\n"
        "   JPEG:\n"
        "       Joint Photographic Experts Group JFIF format; compressed 24-bit color\n"
        "       (pixel types: UINT8 as gray and RGB). (only available if libjpeg is installed)\n"
        "   PNG:\n"
        "       Portable Network Graphic (pixel types: UINT8 and UINT16 with\n"
        "       up to 4 channels). (only available if libpng is installed)\n"
        "   PBM:\n"
        "       Portable bitmap format (black and white).\n"
        "   PGM:\n"
        "       Portable graymap format (pixel types: UINT8, INT16, INT32 as gray scale)).\n"
        "   PNM:\n"
        "       Portable anymap (pixel types: UINT8, INT16, INT32, gray and RGB)\n"
        "   PPM:\n"
        "       Portable pixmap format (pixel types: UINT8, INT16, INT32 as RGB)\n"
        "   SUN:\n"
        "       SUN Rasterfile (pixel types: UINT8 as gray and RGB).\n"
        "   TIFF:\n"
        "       Tagged Image File Format (pixel types: UINT8, INT16, INT32, FLOAT, DOUBLE\n"
        "       with up to 4 channels). (only available if libtiff is installed.)\n"
        "   VIFF:\n"
        "       Khoros Visualization image file (pixel types: UINT8, INT16\n"
        "       INT32, FLOAT, DOUBLE with arbitrary many channels).\n\n");
<<<<<<< HEAD
    def("listFormats", &impexListFormats,
=======
        
    def("listFormats", &impexListFormats, 
>>>>>>> adbbde76
        "Ask for the image file formats that vigra.impex understands::\n\n"
        "    listFormats() -> string\n\n"
        "This function returns a string containing the supported image file "
        "formats for reading and writing with the functions :func:`readImage` and "
        ":func:`writeImage`.\n");
        
    def("listExtensions", &impexListExtensions,
        "Ask for the image file extensions that vigra.impex understands::\n\n"
        "    listExtensions() -> string\n\n"
        "This function returns a string containing the supported image file "
        "extensions for reading and writing with the functions :func:`readImage` and "
        ":func:`writeImage`.\n");
        
    def("isImage", &isImage, args("filename"),
        "Check whether the given file name contains image data::\n\n"
        "   isImage(filename) -> bool\n\n"
        "This function tests whether a file has a supported image format. "
        "It checks the first few bytes of the file and compares them with "
        "the \"magic strings\" of each recognized image format. If the "
        "image format is supported it returns True otherwise False.\n");
    def("numberImages", &numberImages, args("filename"),
        "Check how many images the given file contains::\n\n"
        "   numberImages(filename) -> int\n\n"
        "This function tests how many images an image file contains"
        "(Values > 1 are only expected for the TIFF format to support multi-image TIFF).");

<<<<<<< HEAD
#ifdef HasHDF5
    def("readImageFromHDF5", &readImageFromHDF5, (arg("filepath"), arg("pathInFile"), arg("dtype") = "FLOAT"),
        "Read an image from a HDF5 file::\n\n"
        "   readImageFromHDF5(filepath, pathInFile, dtype='FLOAT') -> image\n\n"
        "If the file contains 3-dimensional data, the innermost (last)\n"
        "index is interpreted as a channel dimension.\n\n");
    def("readVolumeFromHDF5", &readVolumeFromHDF5, (arg("filepath"), arg("pathInFile"), arg("dtype") = "FLOAT"),
        "Read a volume from a file::\n\n"
        "   readVolumeFromHDF5(filepath, pathInFile, dtype='FLOAT') -> volume\n\n"
        "If the file contains 4-dimensional data, the innermost (last)\n"
        "index is interpreted as a channel dimension.\n\n");
    multidef("writeImageToHDF5", pywriteImageToHDF5<Int8, UInt64, Int64, UInt16, Int16, UInt32, Int32, double, float, UInt8>(),
       (arg("image"), arg("filepath"), arg("pathInFile"), arg("dtype") = ""),
        "Save an image to an HDF5 file::\n\n"
        "   writeImageToHDF5(image, filepath, pathInFile, dtype='')\n\n"
        "Argument 'dtype' is currently ignored.\n"
        "The resulting HDF5 dataset should be identical to the one created by\n"
        "the Python module `h5py <http://h5py.alfven.org/>`_ as follows::\n\n"
        "   import vigra, h5py\n"
        "   image = vigra.readImage(filename)\n"
        "   vigra.writeImageToHDF5(image, 'vigra_export.h5', 'MyImage')\n"
        "   h5py_file = h5py.File('h5py_export.h5', 'w')\n"
        "   h5py_file.create_dataset('MyImage', data=image.swapaxes(0, 1))\n"
        "   h5py_file.close()\n"
        "\n"
        "(note the axes transposition which accounts for the VIGRA indexing convention).\n\n");
    multidef("writeVolumeToHDF5", pywriteVolumeToHDF5<Int8, UInt64, Int64, UInt16, Int16, UInt32, Int32, double, float, UInt8>(),
       (arg("volume"), arg("filepath"), arg("pathInFile"), arg("dtype") = ""),
        "Save a volume to an HDF5 file::\n\n"
        "   writeVolumeToHDF5(volume, filepath, pathInFile, dtype='')\n\n"
        "Argument 'dtype' is currently ignored.\n"
        "The resulting HDF5 dataset should be identical to the one created by\n"
        "the Python module `h5py <http://h5py.alfven.org/>`_ as follows::\n\n"
        "   import vigra, h5py\n"
        "   volume = vigra.readVolume(filename)\n"
        "   vigra.writeVolumeToHDF5(volume, 'vigra_export.h5', 'MyVolume')\n"
        "   h5py_file = h5py.File('h5py_export.h5', 'w')\n"
        "   h5py_file.create_dataset('MyVolume', data=volume.swapaxes(0, 2))\n"
        "   h5py_file.close()\n"
        "\n"
        "(note the axes transposition which accounts for the VIGRA indexing convention).\n\n");

#endif // HasHDF5
=======
>>>>>>> adbbde76
}

} // namespace vigra

using namespace vigra;
using namespace boost::python;

BOOST_PYTHON_MODULE_INIT(impex)
{
    import_vigranumpy();
    defineImpexFunctions();
}<|MERGE_RESOLUTION|>--- conflicted
+++ resolved
@@ -116,12 +116,8 @@
 
 } // namespace detail
 
-<<<<<<< HEAD
-NumpyAnyArray readImage(const char * filename, python::object import_type, unsigned int index)
-=======
 NumpyAnyArray 
-readImage(const char * filename, python::object import_type, std::string order = "")
->>>>>>> adbbde76
+readImage(const char * filename, python::object import_type, unsigned int index, std::string order = "")
 {
     ImageImportInfo info(filename, index);
     std::string importType(info.getPixelType());
@@ -208,7 +204,8 @@
 namespace detail {
 
 template <class T>
-NumpyAnyArray readVolumeImpl(VolumeImportInfo const & info, std::string order = "")
+NumpyAnyArray 
+readVolumeImpl(VolumeImportInfo const & info, std::string order = "")
 {
     typedef UnstridedArrayTag Stride;
     
@@ -298,16 +295,16 @@
 
 template <class T>
 void writeVolume(NumpyArray<3, Multiband<T> > const & volume,
-                    const char * filename_base,
-                    const char * filename_ext,
-                    python::object export_type,
+                    const char * filename_base, 
+                    const char * filename_ext, 
+                    python::object export_type,  
                     const char * compression = "")
 {
     VolumeExportInfo info(filename_base, filename_ext);
-
+    
     if(python::extract<std::string>(export_type).check())
     {
-        std::string type = python::extract<std::string>(export_type)();
+        std::string type = python::extract<std::string>(export_type)();        
         if(type == "NBYTE")
         {
             info.setForcedRangeMapping(0.0, 0.0, 0.0, 255.0);
@@ -324,7 +321,7 @@
     }
     else if(export_type)
         vigra_precondition(false, "writeVolume(filename, export_type): export_type must be a string or a numpy dtype.");
-
+        
     if(std::string(compression) == "RunLength")
         info.setCompression("RLE");
     else if(std::string(compression) != "")
@@ -334,103 +331,8 @@
 
 VIGRA_PYTHON_MULTITYPE_FUNCTOR(pywriteVolume, writeVolume)
 
-<<<<<<< HEAD
-#ifdef HasHDF5
-
-namespace detail {
-template <class T>
-NumpyAnyArray readImageHDF5Impl(HDF5ImportInfo const & info)
-{
-    typedef UnstridedArrayTag Stride;
-
-    switch(info.numDimensions())
-    {
-      case 2:
-      {
-        NumpyArray<2, Singleband<T> > res(MultiArrayShape<2>::type(info.shapeOfDimension(0),
-                                                                    info.shapeOfDimension(1)));
-        readHDF5(info, res);
-        return res;
-      }
-      case 3:
-      {
-
-        if(info.shapeOfDimension(0) == 3)
-        {
-            NumpyArray<2, RGBValue<T> > res(MultiArrayShape<2>::type(info.shapeOfDimension(1),
-                                                                      info.shapeOfDimension(2)));
-            readHDF5(info, res);
-            return res;
-        }
-        else
-        {
-            NumpyArray<3, Multiband<T> > res(MultiArrayShape<3>::type(info.shapeOfDimension(0),
-                                                                       info.shapeOfDimension(1),
-                                                                       info.shapeOfDimension(2)));
-            readHDF5(info, res);
-            TinyVector<npy_intp, 3> permutation(1,2,0);
-            PyArray_Dims permute = { permutation.begin(), 3 };
-            python_ptr array(PyArray_Transpose(res.pyArray(), &permute), python_ptr::keep_count);
-            pythonToCppException(array);
-            return NumpyAnyArray(array.ptr());
-        }
-      }
-      default:
-      {
-        vigra_precondition(false, "readImageFromHDF5(filename, datasetname, import_type): dataset has wrong number of dimensions (must be 2 or 3).");
-        return NumpyAnyArray();
-      }
-    }
-}
-
-} // namespace detail
-
-NumpyAnyArray readImageFromHDF5(const char * filePath, const char * pathInFile, python::object import_type)
-{
-    HDF5ImportInfo info(filePath, pathInFile);
-    std::string importType(info.getPixelType());
-
-    if(python::extract<std::string>(import_type).check())
-    {
-        std::string type = python::extract<std::string>(import_type)();
-        if(type != "" && type != "NATIVE")
-            importType = type;
-    }
-    else if(python::extract<NPY_TYPES>(import_type).check())
-    {
-        importType = detail::numpyTypeIdToImpexString(python::extract<NPY_TYPES>(import_type)());
-    }
-    else if(import_type)
-        vigra_precondition(false, "readImageFromHDF5(filename, datasetname, import_type): import_type must be a string or a numpy dtype.");
-
-    // FIXME: support all types, at least via a type cast at the end?
-    if(importType == "FLOAT")
-        return detail::readImageHDF5Impl<npy_float32>(info);
-    if(importType == "UINT8")
-        return detail::readImageHDF5Impl<npy_uint8>(info);
-    if(importType == "INT16")
-        return detail::readImageHDF5Impl<npy_int16>(info);
-    if(importType == "UINT16")
-        return detail::readImageHDF5Impl<npy_uint16>(info);
-    if(importType == "INT32")
-        return detail::readImageHDF5Impl<npy_int32>(info);
-    if(importType == "UINT32")
-        return detail::readImageHDF5Impl<npy_uint32>(info);
-    if(importType == "DOUBLE")
-        return detail::readImageHDF5Impl<npy_float64>(info);
-    vigra_fail("readImageFromHDF5(filePath, pathInFile, import_type): import_type specifies an unknown pixel type.");
-    return NumpyAnyArray();
-}
-
-template <class T>
-void writeImageToHDF5(NumpyArray<3, Multiband<T> > const & image,
-                    const char * filePath,
-                    const char * pathInFile,
-                    python::object export_type)
-=======
 NPY_TYPES
 impexTypeNameToNumpyTypeId(const std::string& typeName)
->>>>>>> adbbde76
 {
     if (typeName=="UINT8") return NPY_UINT8;
     else if (typeName=="INT8") return NPY_INT8;
@@ -446,94 +348,17 @@
 NPY_TYPES
 pythonGetPixelType(const ImageImportInfo& info)
 {
-<<<<<<< HEAD
-    typedef UnstridedArrayTag Stride;
-
-    switch(info.numDimensions())
-    {
-      case 3:
-      {
-        NumpyArray<3, Singleband<T> > res(MultiArrayShape<3>::type(info.shapeOfDimension(0),
-                                                                    info.shapeOfDimension(1),
-                                                                    info.shapeOfDimension(2)));
-        readHDF5(info, res);
-        return res;
-      }
-      case 4:
-      {
-        NumpyArray<4, Multiband<T> > res(MultiArrayShape<4>::type(info.shapeOfDimension(0),
-                                                                   info.shapeOfDimension(1),
-                                                                   info.shapeOfDimension(2),
-                                                                   info.shapeOfDimension(3)));
-        readHDF5(info, res);
-        TinyVector<npy_intp, 4> permutation(1,2,3,0);
-        PyArray_Dims permute = { permutation.begin(), 4 };
-        python_ptr array(PyArray_Transpose(res.pyArray(), &permute), python_ptr::keep_count);
-        pythonToCppException(array);
-        return NumpyAnyArray(array.ptr());
-      }
-      default:
-      {
-        vigra_precondition(false, "readVolumeFromHDF5(filename, datasetname, import_type): dataset has wrong number of dimensions (must be 3 or 4).");
-        return NumpyAnyArray();
-      }
-    }
-=======
     return impexTypeNameToNumpyTypeId(info.getPixelType());
->>>>>>> adbbde76
 }
 
 python::tuple
 pythonGetShape(const ImageImportInfo& info)
 {
-<<<<<<< HEAD
-    HDF5ImportInfo info(filePath, pathInFile);
-    std::string importType(info.getPixelType());
-
-    if(python::extract<std::string>(import_type).check())
-    {
-        std::string type = python::extract<std::string>(import_type)();
-        if(type != "" && type != "NATIVE")
-            importType = type;
-    }
-    else if(python::extract<NPY_TYPES>(import_type).check())
-    {
-        importType = detail::numpyTypeIdToImpexString(python::extract<NPY_TYPES>(import_type)());
-    }
-    else if(import_type)
-        vigra_precondition(false, "readVolumeFromHDF5(filename, datasetname, import_type): import_type must be a string or a numpy dtype.");
-
-    // FIXME: support all types, at least via a type cast at the end?
-    if(importType == "FLOAT")
-        return detail::readVolumeHDF5Impl<float>(info);
-    if(importType == "UINT8")
-        return detail::readVolumeHDF5Impl<UInt8>(info);
-    if(importType == "INT16")
-        return detail::readVolumeHDF5Impl<Int16>(info);
-    if(importType == "UINT16")
-        return detail::readVolumeHDF5Impl<UInt16>(info);
-    if(importType == "INT32")
-        return detail::readVolumeHDF5Impl<Int32>(info);
-    if(importType == "UINT32")
-        return detail::readVolumeHDF5Impl<UInt32>(info);
-    if(importType == "DOUBLE")
-        return detail::readVolumeHDF5Impl<double>(info);
-    vigra_fail("readVolumeHDF5(filePath, pathInFile, import_type): import_type specifies an unknown pixel type.");
-    return NumpyAnyArray();
-}
-
-template <class T>
-void writeVolumeToHDF5(NumpyArray<4, Multiband<T> > const & volume,
-                    const char * filePath,
-                    const char * pathInFile,
-                    python::object export_type)
-=======
     return python::make_tuple(info.width(),info.height(),info.numBands());
 }
 
 AxisTags
 pythonGetAxisTags(const ImageImportInfo& info)
->>>>>>> adbbde76
 {
     return AxisTags(AxisInfo::x(), AxisInfo::y(), AxisInfo::c());
 }
@@ -543,17 +368,9 @@
 void defineImpexFunctions()
 {
     using namespace python;
-<<<<<<< HEAD
-
-    docstring_options doc_options(true, true, false);
-
-    def("readVolume", &readVolume, (arg("filename"), arg("dtype") = "FLOAT"),
-        "Read a 3D volume from a directory::\n\n"
-        "   readVolume(filename, dtype = 'FLOAT') -> Volume\n\n"
-=======
-    
+
     docstring_options doc_options(true, false, false);
-    
+
     class_<ImageImportInfo>("ImageInfo", python::no_init)
         .def(init<char const *>(args("filename"), "Extract header info from given file.\n\n"))
         .def("getDtype", &pythonGetPixelType, "Get dtype of pixels in the file.")
@@ -567,7 +384,6 @@
         "\n"
         "   readVolume(filename, dtype='FLOAT', order='') -> Volume\n"
         "\n"
->>>>>>> adbbde76
         "If the volume is stored in a by-slice manner (e.g. one image per\n"
         "slice), the 'filename' can refer to an arbitrary image from the set.\n"
         "readVolume() then assumes that the slices are enumerated like::\n"
@@ -596,11 +412,6 @@
         "Lines starting with # are ignored.\n"
         "When import_type is 'UINT8', 'INT16', 'UINT16', 'INT32', 'UINT32',\n"
         "'FLOAT', 'DOUBLE', or one of the corresponding numpy dtypes (numpy.uint8\n"
-<<<<<<< HEAD
-        "etc.), the returned volume will have the requested pixel type. For details\n"
-        "see the help for :func:`readImage`.\n");
-    multidef("writeVolume", pywriteVolume<Int8, UInt64, Int64, UInt16, Int16, UInt32, Int32, double, float, UInt8>(),
-=======
         "etc.), the returned volume will have the requested pixel type. \n"
         "\n"
         "The order parameter determines the axis ordering of the resulting array\n"
@@ -610,26 +421,19 @@
         "For details see the help for :func:`readImage`.\n");
         
     multidef("writeVolume", pywriteVolume<Int8, UInt64, Int64, UInt16, Int16, UInt32, Int32, double, float, UInt8>(), 
->>>>>>> adbbde76
        (arg("volume"), arg("filename_base"), arg("filename_ext"), arg("dtype") = "", arg("compression") = ""),
        "Wrtie a volume as a sequence of images::\n\n"
        "   writeVolume(volume, filename_base, filename_ext, dtype = '', compression = '')\n\n"
        "The resulting image sequence will be enumerated in the form::\n\n"
        "    filename_base+[0-9]+filename_ext\n\n"
        "Parameters 'dtype' and 'compression' will be handled as in :func:`writeImage`.\n\n");
-<<<<<<< HEAD
-
-    def("readImage", &readImage, (arg("filename"), arg("dtype") = "FLOAT", arg("index") = 0),
-        "Read an image from a file::\n\n"
-        "   readImage(filename, dtype = 'FLOAT', index = 0) -> Image\n\n"
-=======
     
-    def("readImage", &readImage, (arg("filename"), arg("dtype") = "FLOAT", arg("order") = ""),
+    def("readImage", &readImage, 
+        (arg("filename"), arg("dtype") = "FLOAT", arg("index") = 0, arg("order") = ""),
         "Read an image from a file::\n"
         "\n"
-        "   readImage(filename, dtype='FLOAT', order='') -> Image\n"
-        "\n"
->>>>>>> adbbde76
+        "   readImage(filename, dtype = 'FLOAT', index = 0, order='') -> Image\n"
+        "\n"
         "When import_type is 'UINT8', 'INT16', 'UINT16', 'INT32', 'UINT32',\n"
         "'FLOAT', 'DOUBLE', or one of the corresponding numpy dtypes (numpy.uint8\n"
         "etc.), the returned image will have the requested pixel type. If\n"
@@ -637,21 +441,11 @@
         "the original type of the data in the file. Caution: If the requested \n"
         "dtype is smaller than the original type in the file, values will be\n"
         "clipped at the bounds of the representable range, which may not be the\n"
-<<<<<<< HEAD
-        "desired behavior.\n\n"
+        "desired behavior.\n"
+        "\n"
         "Individual images of sequential formats such as multi-image TIFF can be \n"
         "accessed via index. The number of images in a file can be checked with the \n"
-        "function :func:`numberImages`(filename).\n\n"
-        "Supported file formats are listed by the function vigra.impexListFormats().\n"
-        "When filename does not refer to a recognized image file format, an\n"
-        "exception is raised. The file can be checked beforehand with the function\n"
-        ":func:`isImage`(filename).\n");
-    multidef("writeImage", pywriteImage<Int8, UInt64, Int64, UInt16, Int16, UInt32, Int32, double, float, UInt8>(),
-       (arg("image"), arg("filename"), arg("dtype") = "", arg("compression") = "", arg("mode") = "w"),
-        "Save an image to a file::\n\n"
-        "   writeImage(image, filename, dtype = '', compression = '', mode = 'w')\n\n"
-=======
-        "desired behavior.\n"
+        "function :func:`numberImages`(filename).\n"
         "\n"
         "The order parameter determines the axis ordering of the resulting array\n"
         "(allowed values: 'C', 'F', 'V'). When order == '' (the default), " 
@@ -662,13 +456,12 @@
         "exception is raised. The file can be checked beforehand with the function\n"
         ":func:`isImage`.\n");
         
-    multidef("writeImage", pywriteImage<Int8, UInt64, Int64, UInt16, Int16, UInt32, Int32, double, float, UInt8>(), 
-       (arg("image"), arg("filename"), arg("dtype") = "", arg("compression") = ""),
+    multidef("writeImage", pywriteImage<Int8, UInt64, Int64, UInt16, Int16, UInt32, Int32, double, float, UInt8>(),
+       (arg("image"), arg("filename"), arg("dtype") = "", arg("compression") = "", arg("mode") = "w"),
         "Save an image to a file::\n"
         "\n"
-        "   writeImage(image, filename, dtype = '', compression = '')\n"
-        "\n"
->>>>>>> adbbde76
+        "   writeImage(image, filename, dtype = '', compression = '', mode = 'w')\n"
+        "\n"
         "Parameters:\n\n"
         " image:\n"
         "    the image to be saved\n"
@@ -703,7 +496,6 @@
         "        write as ASCII rather than binary file (only supported by PNM)\n"
         "     '1' ... '100':\n"
         "        use this JPEG compression level (only supported by JPEG and TIFF)\n\n"
-<<<<<<< HEAD
         " mode:\n"
         "     support for sequential file formats such as multi-image TIFF. \n"
         "     Possible values:\n\n"
@@ -711,9 +503,6 @@
         "     'a' append an image to a file or creates a new one if the file does \n"
         "        not exist (only supported by TIFF)\n\n"
         "Supported file formats are listed by the function vigra.impexListFormats().\n"
-=======
-        "Supported file formats are listed by the function :func:`.listFormats()`.\n"
->>>>>>> adbbde76
         "The different file formats support the following pixel types:\n\n"
         "   BMP:\n"
         "       Microsoft Windows bitmap image file (pixel type: UINT8 as gray and RGB).\n"
@@ -742,12 +531,8 @@
         "   VIFF:\n"
         "       Khoros Visualization image file (pixel types: UINT8, INT16\n"
         "       INT32, FLOAT, DOUBLE with arbitrary many channels).\n\n");
-<<<<<<< HEAD
+        
     def("listFormats", &impexListFormats,
-=======
-        
-    def("listFormats", &impexListFormats, 
->>>>>>> adbbde76
         "Ask for the image file formats that vigra.impex understands::\n\n"
         "    listFormats() -> string\n\n"
         "This function returns a string containing the supported image file "
@@ -774,52 +559,6 @@
         "This function tests how many images an image file contains"
         "(Values > 1 are only expected for the TIFF format to support multi-image TIFF).");
 
-<<<<<<< HEAD
-#ifdef HasHDF5
-    def("readImageFromHDF5", &readImageFromHDF5, (arg("filepath"), arg("pathInFile"), arg("dtype") = "FLOAT"),
-        "Read an image from a HDF5 file::\n\n"
-        "   readImageFromHDF5(filepath, pathInFile, dtype='FLOAT') -> image\n\n"
-        "If the file contains 3-dimensional data, the innermost (last)\n"
-        "index is interpreted as a channel dimension.\n\n");
-    def("readVolumeFromHDF5", &readVolumeFromHDF5, (arg("filepath"), arg("pathInFile"), arg("dtype") = "FLOAT"),
-        "Read a volume from a file::\n\n"
-        "   readVolumeFromHDF5(filepath, pathInFile, dtype='FLOAT') -> volume\n\n"
-        "If the file contains 4-dimensional data, the innermost (last)\n"
-        "index is interpreted as a channel dimension.\n\n");
-    multidef("writeImageToHDF5", pywriteImageToHDF5<Int8, UInt64, Int64, UInt16, Int16, UInt32, Int32, double, float, UInt8>(),
-       (arg("image"), arg("filepath"), arg("pathInFile"), arg("dtype") = ""),
-        "Save an image to an HDF5 file::\n\n"
-        "   writeImageToHDF5(image, filepath, pathInFile, dtype='')\n\n"
-        "Argument 'dtype' is currently ignored.\n"
-        "The resulting HDF5 dataset should be identical to the one created by\n"
-        "the Python module `h5py <http://h5py.alfven.org/>`_ as follows::\n\n"
-        "   import vigra, h5py\n"
-        "   image = vigra.readImage(filename)\n"
-        "   vigra.writeImageToHDF5(image, 'vigra_export.h5', 'MyImage')\n"
-        "   h5py_file = h5py.File('h5py_export.h5', 'w')\n"
-        "   h5py_file.create_dataset('MyImage', data=image.swapaxes(0, 1))\n"
-        "   h5py_file.close()\n"
-        "\n"
-        "(note the axes transposition which accounts for the VIGRA indexing convention).\n\n");
-    multidef("writeVolumeToHDF5", pywriteVolumeToHDF5<Int8, UInt64, Int64, UInt16, Int16, UInt32, Int32, double, float, UInt8>(),
-       (arg("volume"), arg("filepath"), arg("pathInFile"), arg("dtype") = ""),
-        "Save a volume to an HDF5 file::\n\n"
-        "   writeVolumeToHDF5(volume, filepath, pathInFile, dtype='')\n\n"
-        "Argument 'dtype' is currently ignored.\n"
-        "The resulting HDF5 dataset should be identical to the one created by\n"
-        "the Python module `h5py <http://h5py.alfven.org/>`_ as follows::\n\n"
-        "   import vigra, h5py\n"
-        "   volume = vigra.readVolume(filename)\n"
-        "   vigra.writeVolumeToHDF5(volume, 'vigra_export.h5', 'MyVolume')\n"
-        "   h5py_file = h5py.File('h5py_export.h5', 'w')\n"
-        "   h5py_file.create_dataset('MyVolume', data=volume.swapaxes(0, 2))\n"
-        "   h5py_file.close()\n"
-        "\n"
-        "(note the axes transposition which accounts for the VIGRA indexing convention).\n\n");
-
-#endif // HasHDF5
-=======
->>>>>>> adbbde76
 }
 
 } // namespace vigra
