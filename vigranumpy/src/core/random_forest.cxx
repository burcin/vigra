--- conflicted
+++ resolved
@@ -169,12 +169,9 @@
 pythonLearnRandomForest(RandomForest<LabelType> & rf, 
                         NumpyArray<2,FeatureType> trainData, 
                         NumpyArray<2,LabelType> trainLabels,
-<<<<<<< HEAD
-                        UInt32 randomSeed=0)
-=======
+                        UInt32 randomSeed=0,
                         int maxdepth=-1,
                         int minsize=0)
->>>>>>> aa724f7f
 {
     vigra_precondition(!trainData.axistags() && !trainLabels.axistags(),
                        "RandomForest.learnRF(): training data and labels must not\n"
@@ -187,14 +184,10 @@
     vigra::DepthAndSizeStopping earlystop(maxdepth,minsize);
     {
         PyAllowThreads _pythread;
-<<<<<<< HEAD
         RandomNumberGenerator<> rnd(randomSeed, randomSeed == 0);
         rf.learn(trainData, trainLabels, visitors::create_visitor(oob_v),
-                vigra::rf_default(), vigra::rf_default(),
+                vigra::rf_default(), earlystop,
                 rnd);
-=======
-        rf.learn(trainData, trainLabels, visitors::create_visitor(oob_v),vigra::rf_default(),earlystop);
->>>>>>> aa724f7f
     }
     double oob = oob_v.oob_breiman;
 
@@ -411,17 +404,11 @@
              (arg("testData"), arg("out")=object()),
              "The output is an array containing a probability for every test sample and class.\n")
         .def("learnRF",
-<<<<<<< HEAD
              registerConverters(&pythonLearnRandomForest<LabelType,float>),
-             (arg("trainData"), arg("trainLabels"), arg("randomSeed")=0),
+             (arg("trainData"), arg("trainLabels"), arg("randomSeed")=0,
+              arg("maxDepth")=-1, arg("minSize")=0),
              "Trains a random Forest using 'trainData' and 'trainLabels'.\n\n"
              "and returns the OOB. See the vigra documentation for the meaning af the rest of the parameters.\n")
-=======
-             registerConverters(&pythonLearnRandomForest<UInt32,float>),
-             (arg("trainData"), arg("trainLabels"),arg("maxDepth")=-1,arg("minSize")=0),
-             "Trains a random Forest using 'trainData' and 'trainLabels'.\n\n"
-             "and returns the OOB. max Depth is the max depth reachable for the tree and minSize forbid splitting if the node is smaller than minSize\n")
->>>>>>> aa724f7f
         .def("reLearnTree",
              registerConverters(&pythonRFReLearnTree<LabelType,float>),
             (arg("trainData"), arg("trainLabels"), arg("treeId"),
