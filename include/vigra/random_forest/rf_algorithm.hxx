/************************************************************************/
/*                                                                      */
/*        Copyright 2008-2009 by Rahul Nair                             */
/*                                                                      */
/*    This file is part of the VIGRA computer vision library.           */
/*    The VIGRA Website is                                              */
/*        http://hci.iwr.uni-heidelberg.de/vigra/                       */
/*    Please direct questions, bug reports, and contributions to        */
/*        ullrich.koethe@iwr.uni-heidelberg.de    or                    */
/*        vigra@informatik.uni-hamburg.de                               */
/*                                                                      */
/*    Permission is hereby granted, free of charge, to any person       */
/*    obtaining a copy of this software and associated documentation    */
/*    files (the "Software"), to deal in the Software without           */
/*    restriction, including without limitation the rights to use,      */
/*    copy, modify, merge, publish, distribute, sublicense, and/or      */
/*    sell copies of the Software, and to permit persons to whom the    */
/*    Software is furnished to do so, subject to the following          */
/*    conditions:                                                       */
/*                                                                      */
/*    The above copyright notice and this permission notice shall be    */
/*    included in all copies or substantial portions of the             */
/*    Software.                                                         */
/*                                                                      */
/*    THE SOFTWARE IS PROVIDED "AS IS", WITHOUT WARRANTY OF ANY KIND    */
/*    EXPRESS OR IMPLIED, INCLUDING BUT NOT LIMITED TO THE WARRANTIES   */
/*    OF MERCHANTABILITY, FITNESS FOR A PARTICULAR PURPOSE AND          */
/*    NONINFRINGEMENT. IN NO EVENT SHALL THE AUTHORS OR COPYRIGHT       */
/*    HOLDERS BE LIABLE FOR ANY CLAIM, DAMAGES OR OTHER LIABILITY,      */
/*    WHETHER IN AN ACTION OF CONTRACT, TORT OR OTHERWISE, ARISING      */
/*    FROM, OUT OF OR IN CONNECTION WITH THE SOFTWARE OR THE USE OR     */
/*    OTHER DEALINGS IN THE SOFTWARE.                                   */
/*                                                                      */
/************************************************************************/
#define VIGRA_RF_ALGORTIHM_HXX

#include <vector>
#include "splices.hxx"
#include <queue>
namespace vigra
{
 
namespace rf
{
/** This namespace contains all algorithms developed for feature 
 * selection
 *
 */
namespace algorithms
{

namespace detail
{
    /** create a MultiArray containing only columns supplied between iterators
        b and e
    */
    template<class OrigMultiArray,
             class Iter,
             class DestMultiArray>
    void choose(OrigMultiArray     const & in,
                Iter               const & b,
                Iter               const & e,
                DestMultiArray        & out)
    {
        int columnCount = std::distance(b, e);
        int rowCount     = in.shape(0);
        out.reshape(MultiArrayShape<2>::type(rowCount, columnCount));
        int ii = 0;
        for(Iter iter = b; iter != e; ++iter, ++ii)
        {
            columnVector(out, ii) = columnVector(in, *iter);
        }
    }
}



/** Standard random forest Errorrate callback functor
 *
 * returns the random forest error estimate when invoked. 
 */
class RFErrorCallback
{
    RandomForestOptions options;
    
    public:
    /** Default constructor
     *
     * optionally supply options to the random forest classifier
     * \sa RandomForestOptions
     */
    RFErrorCallback(RandomForestOptions opt = RandomForestOptions())
    : options(opt)
    {}

    /** returns the RF OOB error estimate given features and 
     * labels
     */
    template<class Feature_t, class Response_t>
    double operator() (Feature_t const & features,
                       Response_t const & response)
    {
        RandomForest<>             rf(options);
        visitors::OOB_Error        oob;
        rf.learn(features, 
                 response, 
                 visitors::create_visitor(oob ));
        return oob.oob_breiman;
    }
};


/** Structure to hold Variable Selection results
 */
class VariableSelectionResult
{
    bool initialized;

  public:
    VariableSelectionResult()
    : initialized(false)
    {}

    typedef std::vector<int> FeatureList_t;
    typedef std::vector<double> ErrorList_t;
    typedef FeatureList_t::iterator Pivot_t;

    Pivot_t pivot;

    /** list of features. 
     */
    FeatureList_t selected;
    
    /** vector of size (number of features)
     *
     * the i-th entry encodes the error rate obtained
     * while using features [0 - i](including i) 
     *
     * if the i-th entry is -1 then no error rate was obtained
     * this may happen if more than one feature is added to the
     * selected list in one step of the algorithm.
     *
     * during initialisation error[m+n-1] is always filled
     */
    ErrorList_t errors;
    

    /** errorrate using no features
     */
    double no_features;

    template<class FeatureT, 
             class ResponseT, 
             class Iter,
             class ErrorRateCallBack>
    bool init(FeatureT const & all_features,
              ResponseT const & response,
              Iter b,
              Iter e,
              ErrorRateCallBack errorcallback)
    {
        bool ret_ = init(all_features, response, errorcallback); 
        if(!ret_)
            return false;
        vigra_precondition(std::distance(b, e) == selected.size(),
                           "Number of features in ranking != number of features matrix");
        std::copy(b, e, selected.begin());
        return true;
    }
    
    template<class FeatureT, 
             class ResponseT, 
             class Iter>
    bool init(FeatureT const & all_features,
              ResponseT const & response,
              Iter b,
              Iter e)
    {
        RFErrorCallback ecallback;
        return init(all_features, response, b, e, ecallback);
    }


    template<class FeatureT, 
             class ResponseT>
    bool init(FeatureT const & all_features,
              ResponseT const & response)
    {
        return init(all_features, response, RFErrorCallback());
    }
    /**initialization routine. Will be called only once in the lifetime
     * of a VariableSelectionResult. Subsequent calls will not reinitialize
     * member variables.
     *
     * This is intended, to allow continuing variable selection at a point 
     * stopped in an earlier iteration. 
     *
     * returns true if initialization was successful and false if 
     * the object was already initialized before.
     */
    template<class FeatureT, 
             class ResponseT,
             class ErrorRateCallBack>
    bool init(FeatureT const & all_features,
              ResponseT const & response,
              ErrorRateCallBack errorcallback)
    {
        if(initialized)
        {
            return false;
        }
        // calculate error with all features
        selected.resize(all_features.shape(1), 0);
        for(int ii = 0; ii < selected.size(); ++ii)
            selected[ii] = ii;
        errors.resize(all_features.shape(1), -1);
        errors.back() = errorcallback(all_features, response);

        // calculate error rate if no features are chosen 
        // corresponds to max(prior probability) of the classes
        std::map<typename ResponseT::value_type, int>     res_map;
        std::vector<int>                                 cts;
        int                                             counter = 0;
        for(int ii = 0; ii < response.shape(0); ++ii)
        {
            if(res_map.find(response(ii, 0)) == res_map.end())
            {
                res_map[response(ii, 0)] = counter;
                ++counter;
                cts.push_back(0);
            }
            cts[res_map[response(ii,0)]] +=1;
        }
        no_features = double(*(std::max_element(cts.begin(),
                                                 cts.end())))
                    / double(response.shape(0));

        /*init not_selected vector;
        not_selected.resize(all_features.shape(1), 0);
        for(int ii = 0; ii < not_selected.size(); ++ii)
        {
            not_selected[ii] = ii;
        }
        initialized = true;
        */
        pivot = selected.begin();
        return true;
    }
};


    
/** Perform forward selection
 *
 * \param features    IN:     n x p matrix containing n instances with p attributes/features
 *                             used in the variable selection algorithm
 * \param response  IN:     n x 1 matrix containing the corresponding response
 * \param result    IN/OUT: VariableSelectionResult struct which will contain the results
 *                             of the algorithm. 
 *                             Features between result.selected.begin() and result.pivot will
 *                             be left untouched.
 *                             \sa VariableSelectionResult
 * \param errorcallback
 *                     IN, OPTIONAL: 
 *                             Functor that returns the error rate given a set of 
 *                             features and labels. Default is the RandomForest OOB Error.
 *
 * Forward selection subsequently chooses the next feature that decreases the Error rate most.
 *
 * usage:
 * \code
 *         MultiArray<2, double>     features = createSomeFeatures();
 *         MultiArray<2, int>        labels   = createCorrespondingLabels();
 *         VariableSelectionResult  result;
 *         forward_selection(features, labels, result);
 * \endcode
 * To use forward selection but ensure that a specific feature e.g. feature 5 is always 
 * included one would do the following
 *
 * \code
 *         VariableSelectionResult result;
 *         result.init(features, labels);
 *         std::swap(result.selected[0], result.selected[5]);
 *         result.setPivot(1);
 *         forward_selection(features, labels, result);
 * \endcode
 *
 * \sa VariableSelectionResult
 *
 */                    
template<class FeatureT, class ResponseT, class ErrorRateCallBack>
void forward_selection(FeatureT          const & features,
                       ResponseT          const & response,
                       VariableSelectionResult & result,
                       ErrorRateCallBack          errorcallback)
{
    VariableSelectionResult::FeatureList_t & selected         = result.selected;
    VariableSelectionResult::ErrorList_t &     errors            = result.errors;
    VariableSelectionResult::Pivot_t       & pivot            = result.pivot;    
    int featureCount = features.shape(1);
    // initialize result struct if in use for the first time
    if(!result.init(features, response, errorcallback))
    {
        //result is being reused just ensure that the number of features is
        //the same.
        vigra_precondition(selected.size() == featureCount,
                           "forward_selection(): Number of features in Feature "
                           "matrix and number of features in previously used "
                           "result struct mismatch!");
    }
    

    int not_selected_size = std::distance(pivot, selected.end());
    int ii = 0;
    while(not_selected_size > 1)
    {
        std::vector<int> current_errors;
        VariableSelectionResult::Pivot_t next = pivot;
        for(int ii = 0; ii < not_selected_size; ++ii, ++next)
        {
            std::swap(*pivot, *next);
            MultiArray<2, double> cur_feats;
            detail::choose( features, 
                            selected.begin(), 
                            pivot, 
                            cur_feats);
            double error = errorcallback(cur_feats, response);
            current_errors.push_back(error);
            std::swap(*pivot, *next);
        }
        int pos = std::distance(current_errors.begin(),
                                std::min_element(current_errors.begin(),
                                                   current_errors.end()));
        next = pivot;
        std::advance(next, pos);
        std::swap(*pivot, *next);
        errors[std::distance(selected.begin(), pivot)] = current_errors[pos];
        not_selected_size = std::distance(pivot, selected.end());
        ++pivot;
    }
}
template<class FeatureT, class ResponseT>
void forward_selection(FeatureT          const & features,
                       ResponseT          const & response,
                       VariableSelectionResult & result)
{
    forward_selection(features, response, result, RFErrorCallback());
}


/** Perform backward elimination
 *
 * \param features    IN:     n x p matrix containing n instances with p attributes/features
 *                             used in the variable selection algorithm
 * \param response  IN:     n x 1 matrix containing the corresponding response
 * \param result    IN/OUT: VariableSelectionResult struct which will contain the results
 *                             of the algorithm. 
 *                             Features between result.pivot and result.selected.end() will
 *                             be left untouched.
 *                             \sa VariableSelectionResult
 * \param errorcallback
 *                     IN, OPTIONAL: 
 *                             Functor that returns the error rate given a set of 
 *                             features and labels. Default is the RandomForest OOB Error.
 *
 * Backward elimination subsequently eliminates features that have the least influence
 * on the error rate
 *
 * usage:
 * \code
 *         MultiArray<2, double>     features = createSomeFeatures();
 *         MultiArray<2, int>        labels   = createCorrespondingLabels();
 *         VariableSelectionResult  result;
 *         backward_elimination(features, labels, result);
 * \endcode
 * To use backward elimination but ensure that a specific feature e.g. feature 5 is always 
 * excluded one would do the following:
 *
 * \code
 *         VariableSelectionResult result;
 *         result.init(features, labels);
 *         std::swap(result.selected[result.selected.size()-1], result.selected[5]);
 *         result.setPivot(result.selected.size()-1);
 *         backward_elimination(features, labels, result);
 * \endcode
 *
 * \sa VariableSelectionResult
 *
 */                    
template<class FeatureT, class ResponseT, class ErrorRateCallBack>
void backward_elimination(FeatureT              const & features,
                             ResponseT         const & response,
                          VariableSelectionResult & result,
                          ErrorRateCallBack         errorcallback)
{
<<<<<<< HEAD
	int featureCount = features.shape(1);
	VariableSelectionResult::FeatureList_t & selected 		= result.selected;
	VariableSelectionResult::ErrorList_t &	 errors		    = result.errors;
	VariableSelectionResult::Pivot_t	   & pivot			= result.pivot;	
	
	// initialize result struct if in use for the first time
	if(!result.init(features, response, errorcallback))
	{
		//result is being reused just ensure that the number of features is
		//the same.
		vigra_precondition(selected.size() == featureCount,
						   "backward_elimination(): Number of features in Feature "
						   "matrix and number of features in previously used "
						   "result struct mismatch!");
	}
	pivot = selected.end() - 1;	

	int selected_size = std::distance(selected.begin(), pivot);
	while(selected_size > 1)
	{
		VariableSelectionResult::Pivot_t next = selected.begin();
		std::vector<int> current_errors;
		for(int ii = 0; ii < selected_size; ++ii, ++next)
		{
			std::swap(*pivot, *next);
			MultiArray<2, double> cur_feats;
			detail::choose( features, 
							selected.begin(), 
							pivot, 
							cur_feats);
			double error = errorcallback(cur_feats, response);
			current_errors.push_back(error);
			std::swap(*pivot, *next);
		}
		int pos = std::distance(current_errors.begin(),
								std::max_element(current_errors.begin(),
								  				 current_errors.end()));
		next = selected.begin();
		std::advance(next, pos);
		std::swap(*pivot, *next);
		errors[std::distance(selected.begin(), pivot)] = current_errors[pos];
		selected_size = std::distance(selected.begin(), pivot);
		--pivot;
	}
=======
    int featureCount = features.shape(1);
    VariableSelectionResult::FeatureList_t & selected         = result.selected;
    VariableSelectionResult::ErrorList_t &     errors            = result.errors;
    VariableSelectionResult::Pivot_t       & pivot            = result.pivot;    
    
    // initialize result struct if in use for the first time
    if(!result.init(features, response, errorcallback))
    {
        //result is being reused just ensure that the number of features is
        //the same.
        vigra_precondition(selected.size() == featureCount,
                           "backward_elimination(): Number of features in Feature "
                           "matrix and number of features in previously used "
                           "result struct mismatch!");
    }
    pivot = selected.end() - 1;    

    int selected_size = std::distance(selected.begin(), pivot);
    while(selected_size > 1)
    {
        VariableSelectionResult::Pivot_t next = selected.begin();
        std::vector<int> current_errors;
        for(int ii = 0; ii < selected_size; ++ii, ++next)
        {
            std::swap(*pivot, *next);
            MultiArray<2, double> cur_feats;
            detail::choose( features, 
                            selected.begin(), 
                            pivot, 
                            cur_feats);
            double error = errorcallback(cur_feats, response);
            current_errors.push_back(error);
            std::swap(*pivot, *next);
        }
        int pos = std::distance(current_errors.begin(),
                                std::max_element(current_errors.begin(),
                                                   current_errors.end()));
        next = selected.begin();
        std::advance(next, pos);
        std::swap(*pivot, *next);
//        std::cerr << std::distance(selected.begin(), pivot) << " " << pos << " " << current_errors.size() << " " << errors.size() << std::endl;
        errors[std::distance(selected.begin(), pivot)] = current_errors[pos];
        selected_size = std::distance(selected.begin(), pivot);
        --pivot;
    }
>>>>>>> e3ef304f
}

template<class FeatureT, class ResponseT>
void backward_elimination(FeatureT              const & features,
                             ResponseT         const & response,
                          VariableSelectionResult & result)
{
    backward_elimination(features, response, result, RFErrorCallback());
}

/** Perform rank selection using a predefined ranking
 *
 * \param features    IN:     n x p matrix containing n instances with p attributes/features
 *                             used in the variable selection algorithm
 * \param response  IN:     n x 1 matrix containing the corresponding response
 * \param result    IN/OUT: VariableSelectionResult struct which will contain the results
 *                             of the algorithm. The struct should be initialized with the
 *                             predefined ranking.
 *                         
 *                             \sa VariableSelectionResult
 * \param errorcallback
 *                     IN, OPTIONAL: 
 *                             Functor that returns the error rate given a set of 
 *                             features and labels. Default is the RandomForest OOB Error.
 *
 * Often some variable importance, score measure is used to create the ordering in which
 * variables have to be selected. This method takes such a ranking and calculates the 
 * corresponding error rates. 
 *
 * usage:
 * \code
 *         MultiArray<2, double>     features = createSomeFeatures();
 *         MultiArray<2, int>        labels   = createCorrespondingLabels();
 *         std::vector<int>        ranking  = createRanking(features);
 *         VariableSelectionResult  result;
 *         result.init(features, labels, ranking.begin(), ranking.end());
 *         backward_elimination(features, labels, result);
 * \endcode
 *
 * \sa VariableSelectionResult
 *
 */                    
template<class FeatureT, class ResponseT, class ErrorRateCallBack>
void rank_selection      (FeatureT              const & features,
                             ResponseT         const & response,
                          VariableSelectionResult & result,
                          ErrorRateCallBack         errorcallback)
{
<<<<<<< HEAD
	VariableSelectionResult::FeatureList_t & selected 		= result.selected;
	VariableSelectionResult::ErrorList_t &	 errors		    = result.errors;
	VariableSelectionResult::Pivot_t	   & iter			= result.pivot;
	int featureCount = features.shape(1);
	// initialize result struct if in use for the first time
	if(!result.init(features, response, errorcallback))
	{
		//result is being reused just ensure that the number of features is
		//the same.
		vigra_precondition(selected.size() == featureCount,
						   "forward_selection(): Number of features in Feature "
						   "matrix and number of features in previously used "
						   "result struct mismatch!");
	}
	
int ii = 0;
	for(; iter != selected.end(); ++iter)
	{
		++ii;
		MultiArray<2, double> cur_feats;
		detail::choose( features, 
						selected.begin(), 
						iter, 
						cur_feats);
		double error = errorcallback(cur_feats, response);
		errors[std::distance(selected.begin(), iter)] = error;

	}
=======
    VariableSelectionResult::FeatureList_t & selected         = result.selected;
    VariableSelectionResult::ErrorList_t &     errors            = result.errors;
    VariableSelectionResult::Pivot_t       & iter            = result.pivot;
    int featureCount = features.shape(1);
    // initialize result struct if in use for the first time
    if(!result.init(features, response, errorcallback))
    {
        //result is being reused just ensure that the number of features is
        //the same.
        vigra_precondition(selected.size() == featureCount,
                           "forward_selection(): Number of features in Feature "
                           "matrix and number of features in previously used "
                           "result struct mismatch!");
    }
    
	int ii = 0;
    for(; iter != selected.end(); ++iter)
    {
//        std::cerr << ii<< std::endl;
        ++ii;
        MultiArray<2, double> cur_feats;
        detail::choose( features, 
                        selected.begin(), 
                        iter, 
                        cur_feats);
        double error = errorcallback(cur_feats, response);
        errors[std::distance(selected.begin(), iter)] = error;
>>>>>>> e3ef304f

    }
}

template<class FeatureT, class ResponseT>
void rank_selection      (FeatureT              const & features,
                             ResponseT         const & response,
                          VariableSelectionResult & result)
{
    rank_selection(features, response, result, RFErrorCallback());
}



enum ClusterLeafTypes{c_Leaf = 95, c_Node = 99};

/* View of a Node in the hierarchical clustering 
 * class 
 * For internal use only - 
 * \sa NodeBase
 */
class ClusterNode
: public NodeBase
{
    public:

    typedef NodeBase BT;

        /**constructors **/
    ClusterNode():NodeBase(){}
    ClusterNode(    int                      nCol,
                    BT::T_Container_type    &   topology,
                    BT::P_Container_type    &   split_param)
                :   BT(nCol + 5, 5,topology, split_param)
    {
        status() = 0; 
        BT::column_data()[0] = nCol;
        if(nCol == 1)
            BT::typeID() = c_Leaf;
        else
            BT::typeID() = c_Node;
    }

    ClusterNode(           BT::T_Container_type  const  &   topology,
                    BT::P_Container_type  const  &   split_param,
                    int                  n             )
                :   NodeBase(5 , 5,topology, split_param, n)
    {
        //TODO : is there a more elegant way to do this?
        BT::topology_size_ += BT::column_data()[0];
    }

    ClusterNode( BT & node_)
        :   BT(5, 5, node_) 
    {
        //TODO : is there a more elegant way to do this?
        BT::topology_size_ += BT::column_data()[0];
        BT::parameter_size_ += 0;
    }
    int index()
    {
        return static_cast<int>(BT::parameters_begin()[1]);
    }
    void set_index(int in)
    {
        BT::parameters_begin()[1] = in;
    }
    double& mean()
    {
        return BT::parameters_begin()[2];
    }
    double& stdev()
    {
        return BT::parameters_begin()[3];
    }
    double& status()
    {
        return BT::parameters_begin()[4];
    }
};

/** Stackentry class for HClustering class
 */
struct HC_Entry
{
    int parent;
    int level;
    int addr; 
    bool infm;
    HC_Entry(int p, int l, int a, bool in)
        : parent(p), level(l), addr(a), infm(in)
    {}
};


/** Hierarchical Clustering class. 
 * Performs single linkage clustering
 * \code
 *         Matrix<double> distance = get_distance_matrix();
 *      linkage.cluster(distance);
 *      // Draw clustering tree.
 *      Draw<double, int> draw(features, labels, "linkagetree.graph");
 *      linkage.breadth_first_traversal(draw);
 * \endcode
 * \sa ClusterImportanceVisitor
 *
 * once the clustering has taken place. Information queries can be made
 * using the breadth_first_traversal() method and iterate() method
 *
 */
class HClustering
{
public:
    typedef MultiArrayShape<2>::type Shp;
    ArrayVector<int>         topology_;
    ArrayVector<double>     parameters_;
    int                     begin_addr;

    // Calculates the distance between two 
    double dist_func(double a, double b)
    {
        return std::min(a, b); 
    }

    /** Visit each node with a Functor 
     * in creation order (should be depth first)
     */
    template<class Functor>
    void iterate(Functor & tester)
    {

        std::vector<int> stack; 
        stack.push_back(begin_addr); 
        while(!stack.empty())
        {
            ClusterNode node(topology_, parameters_, stack.back());
            stack.pop_back();
            if(!tester(node))
            {
                if(node.columns_size() != 1)
                {
                    stack.push_back(node.child(0));
                    stack.push_back(node.child(1));
                }
            }
        }
    }

    /** Perform breadth first traversal of hierarchical cluster tree
     */
    template<class Functor>
    void breadth_first_traversal(Functor & tester)
    {

        std::queue<HC_Entry> queue; 
        int level = 0;
        int parent = -1;
        int addr   = -1;
        bool infm  = false;
        queue.push(HC_Entry(parent,level,begin_addr, infm)); 
        while(!queue.empty())
        {
            level  = queue.front().level;
            parent = queue.front().parent;
            addr   = queue.front().addr;
            infm   = queue.front().infm;
            ClusterNode node(topology_, parameters_, queue.front().addr);
            ClusterNode parnt;
            if(parent != -1)
            {
                parnt = ClusterNode(topology_, parameters_, parent); 
            }
            queue.pop();
            bool istrue = tester(node, level, parnt, infm);
            if(node.columns_size() != 1)
            {
                queue.push(HC_Entry(addr, level +1,node.child(0),istrue));
                queue.push(HC_Entry(addr, level +1,node.child(1),istrue));
            }
        }
    }
    /**save to HDF5 - defunct - has to be updated to new HDF5 interface
     */
    void save(std::string file, std::string prefix)
    {
        
        vigra::writeHDF5(file.c_str(), (prefix + "topology").c_str(), 
                               MultiArrayView<2, int>(
                                    Shp(topology_.size(),1),
                                    topology_.data()));
        vigra::writeHDF5(file.c_str(), (prefix + "parameters").c_str(), 
                               MultiArrayView<2, double>(
                                    Shp(parameters_.size(), 1),
                                    parameters_.data()));
        vigra::writeHDF5(file.c_str(), (prefix + "begin_addr").c_str(), 
                               MultiArrayView<2, int>(Shp(1,1), &begin_addr));
                               
    }

    /**Perform single linkage clustering
     * \param distance distance matrix used. \sa CorrelationVisitor
     */
    template<class T, class C>
    void cluster(MultiArrayView<2, T, C> distance)
    {
        MultiArray<2, T> dist(distance); 
        std::vector<std::pair<int, int> > addr; 
        typedef std::pair<int, int>  Entry;
        int index = 0;
        for(int ii = 0; ii < distance.shape(0); ++ii)
        {
            addr.push_back(std::make_pair(topology_.size(), ii));
            ClusterNode leaf(1, topology_, parameters_);
            leaf.set_index(index);
            ++index;
            leaf.columns_begin()[0] = ii;
        }

        while(addr.size() != 1)
        {
            //find the two nodes with the smallest distance
            int ii_min = 0;
            int jj_min = 1;
            double min_dist = dist((addr.begin()+ii_min)->second, 
                              (addr.begin()+jj_min)->second);
            for(int ii = 0; ii < addr.size(); ++ii)
            {
                for(int jj = ii+1; jj < addr.size(); ++jj)
                {
                    if(  dist((addr.begin()+ii_min)->second, 
                              (addr.begin()+jj_min)->second)
                       > dist((addr.begin()+ii)->second, 
                              (addr.begin()+jj)->second))
                    {
                        min_dist = dist((addr.begin()+ii)->second, 
                              (addr.begin()+jj)->second);
                        ii_min = ii; 
                        jj_min = jj;
                    }
                }
            }

            //merge two nodes
            int col_size = 0;
            // The problem is that creating a new node invalidates the iterators stored
            // in firstChild and secondChild.
            {
                ClusterNode firstChild(topology_, 
                                       parameters_, 
                                       (addr.begin() +ii_min)->first);
                ClusterNode secondChild(topology_, 
                                       parameters_, 
                                       (addr.begin() +jj_min)->first);
                col_size = firstChild.columns_size() + secondChild.columns_size();
            }
            int cur_addr = topology_.size();
            begin_addr = cur_addr;
<<<<<<< HEAD
=======
//            std::cerr << col_size << std::endl;
>>>>>>> e3ef304f
            ClusterNode parent(col_size,
                               topology_,
                               parameters_); 
            ClusterNode firstChild(topology_, 
                                   parameters_, 
                                   (addr.begin() +ii_min)->first);
            ClusterNode secondChild(topology_, 
                                   parameters_, 
                                   (addr.begin() +jj_min)->first);
            parent.parameters_begin()[0] = min_dist;
            parent.set_index(index);
            ++index;
            std::merge(firstChild.columns_begin(), firstChild.columns_end(),
                       secondChild.columns_begin(),secondChild.columns_end(),
                       parent.columns_begin());
            //merge nodes in addr
            int to_keep;
            int to_desc;
            int ii_keep;
            if(*parent.columns_begin() ==  *firstChild.columns_begin())
            {
                parent.child(0) = (addr.begin()+ii_min)->first;
                parent.child(1) = (addr.begin()+jj_min)->first;
                (addr.begin()+ii_min)->first = cur_addr;
                ii_keep = ii_min;
                to_keep = (addr.begin()+ii_min)->second;
                to_desc = (addr.begin()+jj_min)->second;
                addr.erase(addr.begin()+jj_min);
            }
            else
            {
                parent.child(1) = (addr.begin()+ii_min)->first;
                parent.child(0) = (addr.begin()+jj_min)->first;
                (addr.begin()+jj_min)->first = cur_addr;
                ii_keep = jj_min;
                to_keep = (addr.begin()+jj_min)->second;
                to_desc = (addr.begin()+ii_min)->second;
                addr.erase(addr.begin()+ii_min);
            }
            //update distances;
            
            for(int jj = 0 ; jj < addr.size(); ++jj)
            {
                if(jj == ii_keep)
                    continue;
                double bla = dist_func(
                                  dist(to_desc, (addr.begin()+jj)->second),
                                  dist((addr.begin()+ii_keep)->second,
                                        (addr.begin()+jj)->second));

                dist((addr.begin()+ii_keep)->second,
                     (addr.begin()+jj)->second) = bla;
                dist((addr.begin()+jj)->second,
                     (addr.begin()+ii_keep)->second) = bla;
            }
        }
    }

};


/** Normalize the status value in the HClustering tree (HClustering Visitor)
 */
class NormalizeStatus
{
public:
    double n;
    /** Constructor
     * \param m normalize status() by m
     */
    NormalizeStatus(double m)
        :n(m)
    {}
    template<class Node>
    bool operator()(Node& node)
    {
        node.status()/=n;
        return false;
    }
};


/** Perform Permutation importance on HClustering clusters
 * (See visit_after_tree() method of visitors::VariableImportance to 
 * see the basic idea. (Just that we apply the permutation not only to
 * variables but also to clusters))
 */
template<class Iter, class DT>
class PermuteCluster
{
public:
    typedef MultiArrayShape<2>::type Shp;
    Matrix<double> tmp_mem_;
    MultiArrayView<2, double> perm_imp;
    MultiArrayView<2, double> orig_imp;
    Matrix<double> feats_;
    Matrix<int>    labels_;
    const int      nPerm;
    DT const &           dt;
    int index;
    int oob_size;

    template<class Feat_T, class Label_T>
    PermuteCluster(Iter  a, 
                   Iter  b,
                   Feat_T const & feats,
                   Label_T const & labls, 
                   MultiArrayView<2, double> p_imp, 
                   MultiArrayView<2, double> o_imp, 
                   int np,
                   DT const  & dt_)
        :tmp_mem_(_spl(a, b).size(), feats.shape(1)),
         perm_imp(p_imp),
         orig_imp(o_imp),
         feats_(_spl(a,b).size(), feats.shape(1)),
         labels_(_spl(a,b).size(),1),
         nPerm(np),
         dt(dt_),
         index(0),
         oob_size(b-a)
    {
        copy_splice(_spl(a,b),
                    _spl(feats.shape(1)),
                    feats,
                    feats_);
        copy_splice(_spl(a,b),
                    _spl(labls.shape(1)),
                    labls,
                    labels_);
    }

    template<class Node>
    bool operator()(Node& node)
    {
        tmp_mem_ = feats_;
        RandomMT19937 random;
        int class_count = perm_imp.shape(1) - 1;
        //permute columns together
        for(int kk = 0; kk < nPerm; ++kk)
        {
            tmp_mem_ = feats_;
            for(int ii = 0; ii < rowCount(feats_); ++ii)
            {
                int index = random.uniformInt(rowCount(feats_) - ii) +ii;
                for(int jj = 0; jj < node.columns_size(); ++jj)
                {
                    if(node.columns_begin()[jj] != feats_.shape(1))
                        tmp_mem_(ii, node.columns_begin()[jj]) 
                            = tmp_mem_(index, node.columns_begin()[jj]);
                }
            }
            
            for(int ii = 0; ii < rowCount(tmp_mem_); ++ii)
            {
                if(dt
                        .predictLabel(rowVector(tmp_mem_, ii)) 
                    ==  labels_(ii, 0))
                {
                    //per class
                    ++perm_imp(index,labels_(ii, 0));
                    //total
                    ++perm_imp(index, class_count);
                }
            }
        }
        double node_status  = perm_imp(index, class_count);
        node_status /= nPerm;
        node_status -= orig_imp(0, class_count);
        node_status *= -1;
        node_status /= oob_size;
        node.status() += node_status;
        ++index;
         
        return false;
    }
};

/** Convert ClusteringTree into a list (HClustering visitor)
 */
class GetClusterVariables
{
public:
    /** NumberOfClusters x NumberOfVariables MultiArrayView containing
     * in each row the variable belonging to a cluster
     */
    MultiArrayView<2, int>    variables;
    int index;
    GetClusterVariables(MultiArrayView<2, int> vars)
        :variables(vars), index(0)
    {}
    void save(std::string file, std::string prefix)
    {
        vigra::writeHDF5(file.c_str(), (prefix + "_variables").c_str(), 
                               variables);
    }

    template<class Node>
    bool operator()(Node& node)
    {
        for(int ii = 0; ii < node.columns_size(); ++ii)
            variables(index, ii) = node.columns_begin()[ii];
        ++index;
        return false;
    }
};
/** corrects the status fields of a linkage Clustering (HClustering Visitor)
 *  
 *  such that status(currentNode) = min(status(parent), status(currentNode))
 *  \sa cluster_permutation_importance()
 */
class CorrectStatus
{
public:
    template<class Nde>
    bool operator()(Nde & cur, int level, Nde parent, bool infm)
    {
        if(parent.hasData_)
            cur.status() = std::min(parent.status(), cur.status());
        return true;
    }
};


/** draw current linkage Clustering (HClustering Visitor)
 *
 * create a graphviz .dot file
 * usage:
 * \code
 *         Matrix<double> distance = get_distance_matrix();
 *      linkage.cluster(distance);
 *      Draw<double, int> draw(features, labels, "linkagetree.graph");
 *      linkage.breadth_first_traversal(draw);
 * \endcode 
 */
template<class T1,
         class T2, 
         class C1 = UnstridedArrayTag,
         class C2 = UnstridedArrayTag> 
class Draw
{
public:
    typedef MultiArrayShape<2>::type Shp;
    MultiArrayView<2, T1, C1> const &   features_;
    MultiArrayView<2, T2, C2> const &   labels_;
    std::ofstream graphviz;


    Draw(MultiArrayView<2, T1, C1> const & features, 
         MultiArrayView<2, T2, C2> const& labels,
         std::string const  gz)
        :features_(features), labels_(labels), 
        graphviz(gz.c_str(), std::ios::out)
    {
        graphviz << "digraph G\n{\n node [shape=\"record\"]";
    }
    ~Draw()
    {
        graphviz << "\n}\n";
        graphviz.close();
    }

    template<class Nde>
    bool operator()(Nde & cur, int level, Nde parent, bool infm)
    {
        graphviz << "node" << cur.index() << " [style=\"filled\"][label = \" #Feats: "<< cur.columns_size() << "\\n";
        graphviz << " status: " << cur.status() << "\\n";
        for(int kk = 0; kk < cur.columns_size(); ++kk)
        {
                graphviz  << cur.columns_begin()[kk] << " ";
                if(kk % 15 == 14)
                    graphviz << "\\n";
        }
        graphviz << "\"] [color = \"" <<cur.status() << " 1.000 1.000\"];\n";
        if(parent.hasData_)
        graphviz << "\"node" << parent.index() << "\" -> \"node" << cur.index() <<"\";\n";
        return true;
    }
};

/** calculate Cluster based permutation importance while learning. (RandomForestVisitor)
 */
class ClusterImportanceVisitor : public visitors::VisitorBase
{
    public:

    /** List of variables as produced by GetClusterVariables
     */
    MultiArray<2, int>          variables;
    /** Corresponding importance measures
     */
    MultiArray<2, double>       cluster_importance_;
    /** Corresponding error
     */
    MultiArray<2, double>       cluster_stdev_;
    int                         repetition_count_;
    bool                        in_place_;
    HClustering            &    clustering;


#ifdef HasHDF5
    void save(std::string filename, std::string prefix)
    {
        std::string prefix1 = "cluster_importance_" + prefix;
        writeHDF5(filename.c_str(), 
                        prefix1.c_str(), 
                        cluster_importance_);
        prefix1 = "vars_" + prefix;
        writeHDF5(filename.c_str(), 
                        prefix1.c_str(), 
                        variables);
    }
#endif

    ClusterImportanceVisitor(HClustering & clst, int rep_cnt = 10) 
    :   repetition_count_(rep_cnt), clustering(clst)

    {}

    /** Allocate enough memory 
     */
    template<class RF, class PR>
    void visit_at_beginning(RF const & rf, PR const & pr)
    {
        Int32 const  class_count = rf.ext_param_.class_count_;
        Int32 const  column_count = rf.ext_param_.column_count_+1;
        cluster_importance_
            .reshape(MultiArrayShape<2>::type(2*column_count-1, 
                                                class_count+1));
        cluster_stdev_
            .reshape(MultiArrayShape<2>::type(2*column_count-1, 
                                                class_count+1));
        variables
            .reshape(MultiArrayShape<2>::type(2*column_count-1, 
                                                column_count), -1);
        GetClusterVariables gcv(variables);
        clustering.iterate(gcv);
        
    }

    /**compute permutation based var imp. 
     * (Only an Array of size oob_sample_count x 1 is created.
     *  - apposed to oob_sample_count x feature_count in the other method.
     * 
     * \sa FieldProxy
     */
    template<class RF, class PR, class SM, class ST>
    void after_tree_ip_impl(RF& rf, PR & pr,  SM & sm, ST & st, int index)
    {
        typedef MultiArrayShape<2>::type Shp_t;
        Int32                   column_count = rf.ext_param_.column_count_ +1;
        Int32                   class_count  = rf.ext_param_.class_count_;  
        
        // remove the const cast on the features (yep , I know what I am 
        // doing here.) data is not destroyed.
        typename PR::Feature_t & features 
            = const_cast<typename PR::Feature_t &>(pr.features());

        //find the oob indices of current tree. 
        ArrayVector<Int32>      oob_indices;
        ArrayVector<Int32>::iterator
                                iter;
        
        if(rf.ext_param_.actual_msample_ < pr.features().shape(0)- 10000)
        {
            ArrayVector<int> cts(2, 0);
            ArrayVector<Int32> indices(pr.features().shape(0));
            for(int ii = 0; ii < pr.features().shape(0); ++ii)
               indices.push_back(ii); 
            std::random_shuffle(indices.begin(), indices.end());
            for(int ii = 0; ii < rf.ext_param_.row_count_; ++ii)
            {
                if(!sm.is_used()[indices[ii]] && cts[pr.response()(indices[ii], 0)] < 3000)
                {
                    oob_indices.push_back(indices[ii]);
                    ++cts[pr.response()(indices[ii], 0)];
                }
            }
        }
        else
        {
            for(int ii = 0; ii < rf.ext_param_.row_count_; ++ii)
                if(!sm.is_used()[ii])
                    oob_indices.push_back(ii);
        }

        // Random foo
        RandomMT19937           random(RandomSeed);
        UniformIntRandomFunctor<RandomMT19937>  
                                randint(random);

        //make some space for the results
        MultiArray<2, double>
                    oob_right(Shp_t(1, class_count + 1)); 
        
        // get the oob success rate with the original samples
        for(iter = oob_indices.begin(); 
            iter != oob_indices.end(); 
            ++iter)
        {
            if(rf.tree(index)
                    .predictLabel(rowVector(features, *iter)) 
                ==  pr.response()(*iter, 0))
            {
                //per class
                ++oob_right[pr.response()(*iter,0)];
                //total
                ++oob_right[class_count];
            }
        }
        
        MultiArray<2, double>
                    perm_oob_right (Shp_t(2* column_count-1, class_count + 1)); 
        
        PermuteCluster<ArrayVector<Int32>::iterator,typename RF::DecisionTree_t>
            pc(oob_indices.begin(), oob_indices.end(), 
                            pr.features(),
                            pr.response(),
                            perm_oob_right,
                            oob_right,
                            repetition_count_,
                            rf.tree(index));
        clustering.iterate(pc);

        perm_oob_right  /=  repetition_count_;
        for(int ii = 0; ii < rowCount(perm_oob_right); ++ii)
            rowVector(perm_oob_right, ii) -= oob_right;

        perm_oob_right       *= -1;
        perm_oob_right       /= oob_indices.size();
        cluster_importance_  += perm_oob_right;
    }

    /** calculate permutation based impurity after every tree has been 
     * learned  default behaviour is that this happens out of place.
     * If you have very big data sets and want to avoid copying of data 
     * set the in_place_ flag to true. 
     */
    template<class RF, class PR, class SM, class ST>
    void visit_after_tree(RF& rf, PR & pr,  SM & sm, ST & st, int index)
    {    
            after_tree_ip_impl(rf, pr, sm, st, index);
    }

    /** Normalise variable importance after the number of trees is known.
     */
    template<class RF, class PR>
    void visit_at_end(RF & rf, PR & pr)
    {
        NormalizeStatus nrm(rf.tree_count());
        clustering.iterate(nrm);
        cluster_importance_ /= rf.trees_.size();
    }
};

/** Perform hierarchical clustering of variables and assess importance of clusters
 *
 * \param features    IN:     n x p matrix containing n instances with p attributes/features
 *                             used in the variable selection algorithm
 * \param response  IN:     n x 1 matrix containing the corresponding response
 * \param linkage    OUT:    Hierarchical grouping of variables.
 * \param distance  OUT:    distance matrix used for creating the linkage
 *
 * Performs Hierarchical clustering of variables. And calculates the permutation importance 
 * measures of each of the clusters. Use the Draw functor to create human readable output
 * The cluster-permutation importance measure corresponds to the normal permutation importance
 * measure with all columns corresponding to a cluster permuted. 
 * The importance measure for each cluster is stored as the status() field of each clusternode
 * \sa HClustering
 *
 * usage:
 * \code
 *         MultiArray<2, double>     features = createSomeFeatures();
 *         MultiArray<2, int>        labels   = createCorrespondingLabels();
 *         HClustering                linkage;
 *         MultiArray<2, double>    distance;
 *         cluster_permutation_importance(features, labels, linkage, distance)
 *        // create graphviz output
 *
 *      Draw<double, int> draw(features, labels, "linkagetree.graph");
 *      linkage.breadth_first_traversal(draw);
 *
 * \endcode
 *
 *
 */                    
template<class FeatureT, class ResponseT>
void cluster_permutation_importance(FeatureT              const & features,
                                         ResponseT         const &     response,
                                    HClustering               & linkage,
                                    MultiArray<2, double>      & distance)
{

        RandomForestOptions opt;
        opt.tree_count(100);
        if(features.shape(0) > 40000)
            opt.samples_per_tree(20000).use_stratification(RF_EQUAL);


        vigra::RandomForest<int> RF(opt); 
        visitors::RandomForestProgressVisitor             progress;
        visitors::CorrelationVisitor                     missc;
        RF.learn(features, response,
                 create_visitor(missc, progress));
        distance = missc.distance;
        /*
           missc.save(exp_dir + dset.name() + "_result.h5", dset.name()+"MACH");
           */


        // Produce linkage
        linkage.cluster(distance);
        
        //linkage.save(exp_dir + dset.name() + "_result.h5", "_linkage_CC/");
        vigra::RandomForest<int> RF2(opt); 
        ClusterImportanceVisitor          ci(linkage);
        RF2.learn(features, 
                  response,
                  create_visitor(progress, ci));
        
        
        CorrectStatus cs;
        linkage.breadth_first_traversal(cs);

        //ci.save(exp_dir + dset.name() + "_result.h5", dset.name());
        //Draw<double, int> draw(dset.features(), dset.response(), exp_dir+ dset.name() + ".graph");
        //linkage.breadth_first_traversal(draw);

}

    
template<class FeatureT, class ResponseT>
void cluster_permutation_importance(FeatureT              const & features,
                                         ResponseT         const &     response,
                                    HClustering               & linkage)
{
    MultiArray<2, double> distance;
    cluster_permutation_importance(features, response, linkage, distance);
}
}//namespace algorithms
}//namespace rf
}//namespace vigra<|MERGE_RESOLUTION|>--- conflicted
+++ resolved
@@ -393,52 +393,6 @@
                           VariableSelectionResult & result,
                           ErrorRateCallBack         errorcallback)
 {
-<<<<<<< HEAD
-	int featureCount = features.shape(1);
-	VariableSelectionResult::FeatureList_t & selected 		= result.selected;
-	VariableSelectionResult::ErrorList_t &	 errors		    = result.errors;
-	VariableSelectionResult::Pivot_t	   & pivot			= result.pivot;	
-	
-	// initialize result struct if in use for the first time
-	if(!result.init(features, response, errorcallback))
-	{
-		//result is being reused just ensure that the number of features is
-		//the same.
-		vigra_precondition(selected.size() == featureCount,
-						   "backward_elimination(): Number of features in Feature "
-						   "matrix and number of features in previously used "
-						   "result struct mismatch!");
-	}
-	pivot = selected.end() - 1;	
-
-	int selected_size = std::distance(selected.begin(), pivot);
-	while(selected_size > 1)
-	{
-		VariableSelectionResult::Pivot_t next = selected.begin();
-		std::vector<int> current_errors;
-		for(int ii = 0; ii < selected_size; ++ii, ++next)
-		{
-			std::swap(*pivot, *next);
-			MultiArray<2, double> cur_feats;
-			detail::choose( features, 
-							selected.begin(), 
-							pivot, 
-							cur_feats);
-			double error = errorcallback(cur_feats, response);
-			current_errors.push_back(error);
-			std::swap(*pivot, *next);
-		}
-		int pos = std::distance(current_errors.begin(),
-								std::max_element(current_errors.begin(),
-								  				 current_errors.end()));
-		next = selected.begin();
-		std::advance(next, pos);
-		std::swap(*pivot, *next);
-		errors[std::distance(selected.begin(), pivot)] = current_errors[pos];
-		selected_size = std::distance(selected.begin(), pivot);
-		--pivot;
-	}
-=======
     int featureCount = features.shape(1);
     VariableSelectionResult::FeatureList_t & selected         = result.selected;
     VariableSelectionResult::ErrorList_t &     errors            = result.errors;
@@ -484,7 +438,6 @@
         selected_size = std::distance(selected.begin(), pivot);
         --pivot;
     }
->>>>>>> e3ef304f
 }
 
 template<class FeatureT, class ResponseT>
@@ -533,36 +486,6 @@
                           VariableSelectionResult & result,
                           ErrorRateCallBack         errorcallback)
 {
-<<<<<<< HEAD
-	VariableSelectionResult::FeatureList_t & selected 		= result.selected;
-	VariableSelectionResult::ErrorList_t &	 errors		    = result.errors;
-	VariableSelectionResult::Pivot_t	   & iter			= result.pivot;
-	int featureCount = features.shape(1);
-	// initialize result struct if in use for the first time
-	if(!result.init(features, response, errorcallback))
-	{
-		//result is being reused just ensure that the number of features is
-		//the same.
-		vigra_precondition(selected.size() == featureCount,
-						   "forward_selection(): Number of features in Feature "
-						   "matrix and number of features in previously used "
-						   "result struct mismatch!");
-	}
-	
-int ii = 0;
-	for(; iter != selected.end(); ++iter)
-	{
-		++ii;
-		MultiArray<2, double> cur_feats;
-		detail::choose( features, 
-						selected.begin(), 
-						iter, 
-						cur_feats);
-		double error = errorcallback(cur_feats, response);
-		errors[std::distance(selected.begin(), iter)] = error;
-
-	}
-=======
     VariableSelectionResult::FeatureList_t & selected         = result.selected;
     VariableSelectionResult::ErrorList_t &     errors            = result.errors;
     VariableSelectionResult::Pivot_t       & iter            = result.pivot;
@@ -590,7 +513,6 @@
                         cur_feats);
         double error = errorcallback(cur_feats, response);
         errors[std::distance(selected.begin(), iter)] = error;
->>>>>>> e3ef304f
 
     }
 }
@@ -848,10 +770,7 @@
             }
             int cur_addr = topology_.size();
             begin_addr = cur_addr;
-<<<<<<< HEAD
-=======
 //            std::cerr << col_size << std::endl;
->>>>>>> e3ef304f
             ClusterNode parent(col_size,
                                topology_,
                                parameters_); 
